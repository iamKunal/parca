// Copyright 2021 The Parca Authors
// Licensed under the Apache License, Version 2.0 (the "License");
// you may not use this file except in compliance with the License.
// You may obtain a copy of the License at
//
// http://www.apache.org/licenses/LICENSE-2.0
//
// Unless required by applicable law or agreed to in writing, software
// distributed under the License is distributed on an "AS IS" BASIS,
// WITHOUT WARRANTIES OR CONDITIONS OF ANY KIND, either express or implied.
// See the License for the specific language governing permissions and
// limitations under the License.

package server

import (
	"bytes"
	"context"
	"fmt"
	"io/fs"
	"net/http"
	"net/http/pprof"
	"strings"
	"text/template"
	"time"

	"github.com/felixge/fgprof"
	"github.com/go-chi/chi/v5"
	"github.com/go-chi/cors"
	"github.com/go-kit/log"
	"github.com/go-kit/log/level"
	grpc_middleware "github.com/grpc-ecosystem/go-grpc-middleware"
	"github.com/grpc-ecosystem/go-grpc-middleware/providers/kit/v2"
	grpc_logging "github.com/grpc-ecosystem/go-grpc-middleware/v2/interceptors/logging"
	grpc_prometheus "github.com/grpc-ecosystem/go-grpc-prometheus"
	"github.com/grpc-ecosystem/grpc-gateway/v2/runtime"
	"github.com/improbable-eng/grpc-web/go/grpcweb"
	"github.com/prometheus/client_golang/prometheus"
	"github.com/prometheus/client_golang/prometheus/collectors"
	"github.com/prometheus/client_golang/prometheus/promhttp"
	"github.com/thanos-io/thanos/pkg/prober"
	"go.opentelemetry.io/contrib/instrumentation/google.golang.org/grpc/otelgrpc"
	"golang.org/x/net/http2"
	"golang.org/x/net/http2/h2c"
	"google.golang.org/grpc"
	"google.golang.org/grpc/codes"
	"google.golang.org/grpc/credentials/insecure"
	grpc_health "google.golang.org/grpc/health/grpc_health_v1"
	"google.golang.org/grpc/reflection"
	"google.golang.org/grpc/status"

	"github.com/parca-dev/parca/ui"
)

type Registerable interface {
	Register(ctx context.Context, srv *grpc.Server, mux *runtime.ServeMux, endpoint string, opts []grpc.DialOption) error
}

type RegisterableFunc func(ctx context.Context, srv *grpc.Server, mux *runtime.ServeMux, endpoint string, opts []grpc.DialOption) error

func (f RegisterableFunc) Register(ctx context.Context, srv *grpc.Server, mux *runtime.ServeMux, endpoint string, opts []grpc.DialOption) error {
	return f(ctx, srv, mux, endpoint, opts)
}

// MapAllowedLevels allows to map a given level to a list of allowed level.
// Convention taken from go-kit/level v0.10.0 https://godoc.org/github.com/go-kit/kit/log/level#AllowAll.
var MapAllowedLevels = map[string][]string{
	"DEBUG": {"INFO", "DEBUG", "WARN", "ERROR"},
	"ERROR": {"ERROR"},
	"INFO":  {"INFO", "WARN", "ERROR"},
	"WARN":  {"WARN", "ERROR"},
}

// Server is a wrapper around the http.Server
type Server struct {
	http.Server
	grpcProbe *prober.GRPCProbe
	reg       *prometheus.Registry
	version   string
}

func NewServer(reg *prometheus.Registry, version string) *Server {
	return &Server{
		grpcProbe: prober.NewGRPC(),
		reg:       reg,
		version:   version,
	}
}

// ListenAndServe starts the http grpc gateway server
func (s *Server) ListenAndServe(ctx context.Context, logger log.Logger, port string, allowedCORSOrigins []string, registerables ...Registerable) error {
	level.Info(logger).Log("msg", "starting server", "addr", port)
	logLevel := "ERROR"

	logOpts := []grpc_logging.Option{
		grpc_logging.WithDecider(func(_ string, err error) grpc_logging.Decision {
			runtimeLevel := grpc_logging.DefaultServerCodeToLevel(status.Code(err))
			for _, lvl := range MapAllowedLevels[logLevel] {
				if string(runtimeLevel) == strings.ToLower(lvl) {
					return grpc_logging.LogFinishCall
				}
			}
			return grpc_logging.NoLogCall
		}),
		grpc_logging.WithLevels(DefaultCodeToLevelGRPC),
	}

	met := grpc_prometheus.NewServerMetrics()
	met.EnableHandlingTimeHistogram(
		grpc_prometheus.WithHistogramBuckets([]float64{0.001, 0.01, 0.1, 0.3, 0.6, 1, 3, 6, 9, 20, 30, 60, 90, 120}),
	)

	// Start grpc server with API server registered
	srv := grpc.NewServer(
		grpc.StreamInterceptor(
			grpc_middleware.ChainStreamServer(
				otelgrpc.StreamServerInterceptor(),
				met.StreamServerInterceptor(),
				grpc_logging.StreamServerInterceptor(kit.InterceptorLogger(logger), logOpts...),
			)),
		grpc.UnaryInterceptor(
			grpc_middleware.ChainUnaryServer(
				otelgrpc.UnaryServerInterceptor(),
				met.UnaryServerInterceptor(),
				grpc_logging.UnaryServerInterceptor(kit.InterceptorLogger(logger), logOpts...),
			),
		),
	)

	opts := []grpc.DialOption{grpc.WithTransportCredentials(insecure.NewCredentials())}

	grpcWebMux := runtime.NewServeMux()
	for _, r := range registerables {
		if err := r.Register(ctx, srv, grpcWebMux, port, opts); err != nil {
			return err
		}
	}
	reflection.Register(srv)
	grpc_health.RegisterHealthServer(srv, s.grpcProbe.HealthServer())

	internalMux := chi.NewRouter()
	internalMux.Mount("/api", grpcWebMux)

	internalMux.HandleFunc("/metrics", func(w http.ResponseWriter, r *http.Request) {
		promhttp.HandlerFor(s.reg, promhttp.HandlerOpts{}).ServeHTTP(w, r)
	})
	// Add the pprof handler to profile Parca
	internalMux.HandleFunc("/debug/pprof/*", func(w http.ResponseWriter, r *http.Request) {
		if r.URL.Path == "/debug/pprof/profile" {
			pprof.Profile(w, r)
			return
		}
		if r.URL.Path == "/debug/pprof/fgprof" {
			fgprof.Handler().ServeHTTP(w, r)
			return
		}
		pprof.Index(w, r)
	})

	// Strip the subpath
	uiFS, err := fs.Sub(ui.FS, "packages/app/web/dist")
	if err != nil {
		return fmt.Errorf("failed to initialize UI filesystem: %w", err)
	}

	uiHandler, err := s.uiHandler(uiFS)
	if err != nil {
		return fmt.Errorf("failed to walk ui filesystem: %w", err)
	}

	s.Server = http.Server{
		Addr: port,
		Handler: grpcHandlerFunc(
			srv,
			fallbackNotFound(internalMux, uiHandler),
			allowedCORSOrigins,
		),
		ReadTimeout:  5 * time.Second, // TODO make config option
		WriteTimeout: time.Minute,     // TODO make config option
	}

	met.InitializeMetrics(srv)
	s.reg.MustRegister(met)

	s.reg.MustRegister(
		collectors.NewBuildInfoCollector(),
		collectors.NewGoCollector(),
		collectors.NewProcessCollector(collectors.ProcessCollectorOpts{}),
	)

	s.grpcProbe.Ready()
	s.grpcProbe.Healthy()
	return s.Server.ListenAndServe()
}

// Shutdown the server
func (s *Server) Shutdown(ctx context.Context) error {
	s.grpcProbe.NotReady(nil)
	return s.Server.Shutdown(ctx)
}

// uiHandler initialize a http.ServerMux with the UI files.
//
// There is currently no way to go between `http.FileServer(http.FS(uiFS))` and execute
// templates. Taking an FS registering paths and executing templates seems to be the best option
// for now.
func (s *Server) uiHandler(uiFS fs.FS) (*http.ServeMux, error) {
	uiHandler := http.ServeMux{}

	err := fs.WalkDir(uiFS, ".", func(path string, d fs.DirEntry, err error) error {
		if err != nil {
			return err
		}

		if d.IsDir() {
			return nil
		}

		b, err := fs.ReadFile(uiFS, path)
		if err != nil {
			return fmt.Errorf("failed to read ui file %s: %w", path, err)
		}

<<<<<<< HEAD
		if strings.Contains(path, "_app-") {

=======
		if strings.HasSuffix(path, ".html") {
>>>>>>> 79ecd8ad
			tmpl, err := template.New(path).Parse(string(b))
			if err != nil {
				return fmt.Errorf("failed to parse ui file %s: %w", path, err)
			}

			var outputBuffer bytes.Buffer

			err = tmpl.Execute(&outputBuffer, struct {
				Version string
			}{
				s.version,
			})

			if err != nil {
				return fmt.Errorf("failed to execute ui file %s: %w", path, err)
			}

			b = outputBuffer.Bytes()
		}

		fi, err := d.Info()
		if err != nil {
			return fmt.Errorf("failed to receive file info %s: %w", path, err)
		}

		paths := []string{fmt.Sprintf("/%s", path)}

		if paths[0] == "/index.html" {
			paths = append(paths, "/")
		}

		if paths[0] == "/targets/index.html" {
			paths = append(paths, "/targets")
		}

		for _, path := range paths {
			uiHandler.HandleFunc(path, func(w http.ResponseWriter, r *http.Request) {
				http.ServeContent(w, r, d.Name(), fi.ModTime(), bytes.NewReader(b))
			})
		}

		return nil
	})
	if err != nil {
		return nil, err
	}

	return &uiHandler, nil
}

func grpcHandlerFunc(grpcServer *grpc.Server, otherHandler http.Handler, allowedCORSOrigins []string) http.Handler {
	allowAll := false
	if len(allowedCORSOrigins) == 1 && allowedCORSOrigins[0] == "*" {
		allowAll = true
	}
	origins := map[string]struct{}{}
	for _, o := range allowedCORSOrigins {
		origins[o] = struct{}{}
	}
	wrappedGrpc := grpcweb.WrapServer(grpcServer,
		grpcweb.WithAllowNonRootResource(true),
		grpcweb.WithOriginFunc(func(origin string) bool {
			_, found := origins[origin]
			return found || allowAll
		}))

	corsMiddleware := cors.New(cors.Options{
		AllowOriginFunc: func(r *http.Request, origin string) bool {
			_, found := origins[origin]
			return found || allowAll
		},
		AllowedHeaders: []string{"*"},
		AllowedMethods: []string{
			http.MethodHead,
			http.MethodGet,
			http.MethodPost,
			http.MethodPut,
			http.MethodPatch,
			http.MethodDelete,
		},
		AllowCredentials: true,
	})

	return corsMiddleware.Handler(h2c.NewHandler(http.HandlerFunc(func(w http.ResponseWriter, r *http.Request) {
		if r.ProtoMajor == 2 && strings.Contains(r.Header.Get("Content-Type"), "application/grpc") {
			grpcServer.ServeHTTP(w, r)
		} else {
			if wrappedGrpc.IsGrpcWebRequest(r) {
				wrappedGrpc.ServeHTTP(w, r)
				return
			}

			otherHandler.ServeHTTP(w, r)
		}
	}), &http2.Server{}))
}

// DefaultCodeToLevelGRPC is the helper mapper that maps gRPC Response codes to log levels.
func DefaultCodeToLevelGRPC(c codes.Code) grpc_logging.Level {
	switch c {
	case codes.Unknown, codes.Unimplemented, codes.Internal, codes.DataLoss:
		return grpc_logging.ERROR
	default:
		return grpc_logging.DEBUG
	}
}<|MERGE_RESOLUTION|>--- conflicted
+++ resolved
@@ -221,12 +221,8 @@
 			return fmt.Errorf("failed to read ui file %s: %w", path, err)
 		}
 
-<<<<<<< HEAD
 		if strings.Contains(path, "_app-") {
 
-=======
-		if strings.HasSuffix(path, ".html") {
->>>>>>> 79ecd8ad
 			tmpl, err := template.New(path).Parse(string(b))
 			if err != nil {
 				return fmt.Errorf("failed to parse ui file %s: %w", path, err)
