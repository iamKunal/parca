// Copyright 2022-2024 The Parca Authors
// Licensed under the Apache License, Version 2.0 (the "License");
// you may not use this file except in compliance with the License.
// You may obtain a copy of the License at
//
// http://www.apache.org/licenses/LICENSE-2.0
//
// Unless required by applicable law or agreed to in writing, software
// distributed under the License is distributed on an "AS IS" BASIS,
// WITHOUT WARRANTIES OR CONDITIONS OF ANY KIND, either express or implied.
// See the License for the specific language governing permissions and
// limitations under the License.

package parcacol

import (
	"context"
	"errors"
	"fmt"
	"sort"
	"strings"
	"time"

	"github.com/apache/arrow/go/v16/arrow"
	"github.com/apache/arrow/go/v16/arrow/array"
	"github.com/apache/arrow/go/v16/arrow/memory"
	"github.com/apache/arrow/go/v16/arrow/scalar"
	"github.com/go-kit/log"
	"github.com/polarsignals/frostdb/pqarrow/arrowutils"
	"github.com/polarsignals/frostdb/query"
	"github.com/polarsignals/frostdb/query/logicalplan"
	"github.com/prometheus/prometheus/model/labels"
	"github.com/prometheus/prometheus/model/timestamp"
	"github.com/prometheus/prometheus/promql/parser"
	"go.opentelemetry.io/otel/attribute"
	"go.opentelemetry.io/otel/trace"
	"google.golang.org/grpc/codes"
	"google.golang.org/grpc/status"
	"google.golang.org/protobuf/types/known/timestamppb"

	metapb "github.com/parca-dev/parca/gen/proto/go/parca/metastore/v1alpha1"
	profilestorepb "github.com/parca-dev/parca/gen/proto/go/parca/profilestore/v1alpha1"
	pb "github.com/parca-dev/parca/gen/proto/go/parca/query/v1alpha1"
	"github.com/parca-dev/parca/pkg/profile"
	"github.com/parca-dev/parca/pkg/symbolizer"
)

type Engine interface {
	ScanTable(name string) query.Builder
	ScanSchema(name string) query.Builder
}

type Symbolizer interface {
	Symbolize(
		ctx context.Context,
		req symbolizer.SymbolizationRequest,
	) error
}

func NewQuerier(
	logger log.Logger,
	tracer trace.Tracer,
	engine Engine,
	tableName string,
	symbolizer Symbolizer,
	pool memory.Allocator,
) *Querier {
	return &Querier{
		logger:     logger,
		tracer:     tracer,
		engine:     engine,
		tableName:  tableName,
		symbolizer: symbolizer,
		pool:       pool,
	}
}

type Querier struct {
	logger     log.Logger
	engine     Engine
	tableName  string
	symbolizer Symbolizer
	tracer     trace.Tracer
	pool       memory.Allocator
}

func (q *Querier) Labels(
	ctx context.Context,
	match []string,
	start, end time.Time,
) ([]string, error) {
	seen := map[string]struct{}{}

	err := q.engine.ScanSchema(q.tableName).
		Distinct(logicalplan.Col("name")).
		Filter(logicalplan.Col("name").RegexMatch("^labels\\..+$")).
		Execute(ctx, func(ctx context.Context, ar arrow.Record) error {
			if ar.NumCols() != 1 {
				return fmt.Errorf("expected 1 column, got %d", ar.NumCols())
			}

			col := ar.Column(0)
			stringCol, ok := col.(*array.String)
			if !ok {
				return fmt.Errorf("expected string column, got %T", col)
			}

			for i := 0; i < stringCol.Len(); i++ {
				// This should usually not happen, but better safe than sorry.
				if stringCol.IsNull(i) {
					continue
				}

				val := stringCol.Value(i)
				seen[strings.TrimPrefix(val, "labels.")] = struct{}{}
			}

			return nil
		})
	if err != nil {
		return nil, err
	}

	vals := make([]string, 0, len(seen))
	for val := range seen {
		vals = append(vals, val)
	}

	sort.Strings(vals)

	return vals, nil
}

func (q *Querier) Values(
	ctx context.Context,
	labelName string,
	match []string,
	start, end time.Time,
) ([]string, error) {
	vals := []string{}

	err := q.engine.ScanTable(q.tableName).
		Distinct(logicalplan.Col("labels."+labelName)).
		Execute(ctx, func(ctx context.Context, ar arrow.Record) error {
			if ar.NumCols() != 1 {
				return fmt.Errorf("expected 1 column, got %d", ar.NumCols())
			}

			col := ar.Column(0)
			dict, ok := col.(*array.Dictionary)
			if !ok {
				return fmt.Errorf("expected dictionary column, got %T", col)
			}

			for i := 0; i < dict.Len(); i++ {
				if dict.IsNull(i) {
					continue
				}

				val := StringValueFromDictionary(dict, i)

				// Because of an implementation detail of aggregations in
				// FrostDB resulting columns can have the value of "", but that
				// is equivalent to the label not existing at all, so we need
				// to skip it.
				if len(val) > 0 {
					vals = append(vals, val)
				}
			}

			return nil
		})
	if err != nil {
		return nil, err
	}

	sort.Strings(vals)
	return vals, nil
}

func MatcherToBooleanExpression(matcher *labels.Matcher) (logicalplan.Expr, error) {
	label := logicalplan.Col(profile.ColumnLabelsPrefix + matcher.Name)
	labelExpr, err := matcherToBinaryExpression(matcher, label)
	if err != nil {
		return nil, err
	}
	pprofLabel := logicalplan.Col(profile.ColumnPprofLabelsPrefix + matcher.Name)
	pprofLabelExpr, err := matcherToBinaryExpression(matcher, pprofLabel)
	if err != nil {
		return nil, err
	}

	return logicalplan.Or(
			logicalplan.And(pprofLabel.Eq(&logicalplan.LiteralExpr{Value: scalar.ScalarNull}), labelExpr),
			logicalplan.And(label.Eq(&logicalplan.LiteralExpr{Value: scalar.ScalarNull}), pprofLabelExpr),
		),
		nil
}

func matcherToBinaryExpression(matcher *labels.Matcher, ref *logicalplan.Column) (*logicalplan.BinaryExpr, error) {
	switch matcher.Type {
	case labels.MatchEqual:
		if matcher.Value == "" {
			return ref.Eq(&logicalplan.LiteralExpr{Value: scalar.ScalarNull}), nil
		}
		return ref.Eq(logicalplan.Literal(matcher.Value)), nil
	case labels.MatchNotEqual:
		if matcher.Value == "" {
			return ref.NotEq(&logicalplan.LiteralExpr{Value: scalar.ScalarNull}), nil
		}
		return ref.NotEq(logicalplan.Literal(matcher.Value)), nil
	case labels.MatchRegexp:
		return ref.RegexMatch(matcher.Value), nil
	case labels.MatchNotRegexp:
		return ref.RegexNotMatch(matcher.Value), nil
	default:
		return nil, fmt.Errorf("unsupported matcher type %v", matcher.Type.String())
	}
}

func MatchersToBooleanExpressions(matchers []*labels.Matcher) ([]logicalplan.Expr, error) {
	exprs := make([]logicalplan.Expr, 0, len(matchers))

	for _, matcher := range matchers {
		expr, err := MatcherToBooleanExpression(matcher)
		if err != nil {
			return nil, err
		}

		exprs = append(exprs, expr)
	}

	return exprs, nil
}

func QueryToFilterExprs(query string) (QueryParts, []logicalplan.Expr, error) {
	qp, err := ParseQuery(query)
	if err != nil {
		return qp, nil, err
	}

	labelFilterExpressions, err := MatchersToBooleanExpressions(qp.Matchers)
	if err != nil {
		return qp, nil, status.Error(codes.InvalidArgument, "failed to build query")
	}

	exprs := append([]logicalplan.Expr{
		logicalplan.Col(profile.ColumnName).Eq(logicalplan.Literal(qp.Meta.Name)),
		logicalplan.Col(profile.ColumnSampleType).Eq(logicalplan.Literal(qp.Meta.SampleType.Type)),
		logicalplan.Col(profile.ColumnSampleUnit).Eq(logicalplan.Literal(qp.Meta.SampleType.Unit)),
		logicalplan.Col(profile.ColumnPeriodType).Eq(logicalplan.Literal(qp.Meta.PeriodType.Type)),
		logicalplan.Col(profile.ColumnPeriodUnit).Eq(logicalplan.Literal(qp.Meta.PeriodType.Unit)),
	}, labelFilterExpressions...)

	deltaPlan := logicalplan.Col(profile.ColumnDuration).Eq(logicalplan.Literal(0))
	if qp.Delta {
		deltaPlan = logicalplan.Col(profile.ColumnDuration).NotEq(logicalplan.Literal(0))
	}

	exprs = append(exprs, deltaPlan)

	return qp, exprs, nil
}

type QueryParts struct {
	Meta     profile.Meta
	Delta    bool
	Matchers []*labels.Matcher
}

// ParseQuery from a string into the QueryParts struct.
func ParseQuery(query string) (QueryParts, error) {
	parsedSelector, err := parser.ParseMetricSelector(query)
	if err != nil {
		return QueryParts{}, status.Error(codes.InvalidArgument, "failed to parse query")
	}

	sel := make([]*labels.Matcher, 0, len(parsedSelector))
	var nameLabel *labels.Matcher
	for _, matcher := range parsedSelector {
		if matcher.Name == labels.MetricName {
			nameLabel = matcher
		} else {
			sel = append(sel, matcher)
		}
	}
	if nameLabel == nil {
		return QueryParts{}, status.Error(codes.InvalidArgument, "query must contain a profile-type selection")
	}

	parts := strings.Split(nameLabel.Value, ":")
	if len(parts) != 5 && len(parts) != 6 {
		return QueryParts{}, status.Errorf(codes.InvalidArgument, "profile-type selection must be of the form <name>:<sample-type>:<sample-unit>:<period-type>:<period-unit>(:delta), got(%d): %q", len(parts), nameLabel.Value)
	}
	delta := false
	if len(parts) == 6 && parts[5] == "delta" {
		delta = true
	}

	return QueryParts{
		Meta: profile.Meta{
			Name: parts[0],
			SampleType: profile.ValueType{
				Type: parts[1],
				Unit: parts[2],
			},
			PeriodType: profile.ValueType{
				Type: parts[3],
				Unit: parts[4],
			},
		},
		Delta:    delta,
		Matchers: sel,
	}, nil
}

func (q *Querier) QueryRange(
	ctx context.Context,
	query string,
	startTime, endTime time.Time,
	step time.Duration,
	limit uint32,
) ([]*pb.MetricsSeries, error) {
	queryParts, selectorExprs, err := QueryToFilterExprs(query)
	if err != nil {
		return nil, err
	}

	start := timestamp.FromTime(startTime)
	end := timestamp.FromTime(endTime)

	// The step cannot be lower than 1s
	if step < time.Second {
		step = time.Second
	}

	exprs := append(
		selectorExprs,
		logicalplan.Col(profile.ColumnTimestamp).Gt(logicalplan.Literal(start)),
		logicalplan.Col(profile.ColumnTimestamp).Lt(logicalplan.Literal(end)),
	)

	filterExpr := logicalplan.And(exprs...)

	if queryParts.Delta {
		return q.queryRangeDelta(
			ctx,
			filterExpr,
			step,
			queryParts.Meta,
		)
	}

	return q.queryRangeNonDelta(ctx, filterExpr, step)
}

const (
	ValuePerSecond  = "value_per_second"
	TimestampBucket = "timestamp_bucket"
)

func (q *Querier) queryRangeDelta(
	ctx context.Context,
	filterExpr logicalplan.Expr,
	step time.Duration,
	m profile.Meta,
) ([]*pb.MetricsSeries, error) {
	resultType := m.SampleType

	records := []arrow.Record{}
	defer func() {
		for _, r := range records {
			r.Release()
		}
	}()
	rows := 0

	totalSum := logicalplan.Sum(logicalplan.Col(profile.ColumnValue))
	totalSumColumn := totalSum.Name()
	durationMin := logicalplan.Min(logicalplan.Col(profile.ColumnDuration))
	timestampUnique := logicalplan.Unique(logicalplan.Col(profile.ColumnTimestamp))

	preProjection := []logicalplan.Expr{
		logicalplan.Mul(
			logicalplan.Div(
				logicalplan.Col(profile.ColumnTimestamp),
				logicalplan.Literal(step.Milliseconds()),
			),
			logicalplan.Literal(step.Milliseconds()),
		).Alias(TimestampBucket),
		logicalplan.Col(profile.ColumnTimestamp),
		logicalplan.DynCol(profile.ColumnLabels),
		logicalplan.Col(profile.ColumnDuration),
	}

	if isSamplesCount(m.SampleType) {
		// 1 CPU sample is equivalent to whatever the period is. Therefore the
		// value * period is the total CPU time spent over the duration.
		preProjection = append(
			preProjection,
			logicalplan.Mul(
				logicalplan.Col(profile.ColumnValue),
				logicalplan.Col(profile.ColumnPeriod),
			).Alias(profile.ColumnValue),
		)

		resultType = m.PeriodType
	} else {
		preProjection = append(
			preProjection,
			logicalplan.Col(profile.ColumnValue),
		)
	}

	var perSecondExpr logicalplan.Expr
	if isNanoseconds(resultType) {
		perSecondExpr = logicalplan.Div(
			logicalplan.Convert(totalSum, arrow.PrimitiveTypes.Float64),
			logicalplan.Convert(
				logicalplan.If(
					logicalplan.IsNull(timestampUnique),
					logicalplan.Literal(step.Nanoseconds()),
					durationMin,
				),
				arrow.PrimitiveTypes.Float64,
			),
		).Alias(ValuePerSecond)
	} else {
		perSecondExpr = logicalplan.Div(
			logicalplan.Convert(totalSum, arrow.PrimitiveTypes.Float64),
			logicalplan.Div(
				logicalplan.Convert(
					logicalplan.If(
						logicalplan.IsNull(timestampUnique),
						logicalplan.Literal(step.Nanoseconds()),
						durationMin,
					),
					arrow.PrimitiveTypes.Float64,
				),
				logicalplan.Literal(float64(time.Second.Nanoseconds())),
			),
		).Alias(ValuePerSecond)
	}

	err := q.engine.ScanTable(q.tableName).
		Filter(filterExpr).
		Project(preProjection...).
		Aggregate(
			[]*logicalplan.AggregationFunction{
				// We need the duration sum, so we can calculate the per-second
				// value at the step-level timestamp.
				durationMin,
				timestampUnique,
				totalSum,
			},
			[]logicalplan.Expr{
				logicalplan.DynCol(profile.ColumnLabels),
				logicalplan.Col(TimestampBucket),
			},
		).
		Project(
			perSecondExpr,
			logicalplan.If(
				logicalplan.IsNull(timestampUnique),
				logicalplan.Literal(step.Nanoseconds()),
				durationMin,
			).Alias(profile.ColumnDuration),
			totalSum,
			logicalplan.DynCol(profile.ColumnLabels),
			logicalplan.Col(TimestampBucket),
		).
		Execute(ctx, func(ctx context.Context, r arrow.Record) error {
			r.Retain()
			records = append(records, r)
			rows += int(r.NumRows())
			return nil
		})
	if err != nil {
		return nil, err
	}
	if len(records) == 0 || rows == 0 {
		return nil, status.Error(
			codes.NotFound,
			"No data found for the query, try a different query or time range or no data has been written to be queried yet.",
		)
	}

	// Add necessary columns and their found value is false by default.
	columnIndices := struct {
		Timestamp      int
		PerSecondValue int
		ValueSum       int
		Duration       int
	}{
		Timestamp:      -1,
		PerSecondValue: -1,
		ValueSum:       -1,
		Duration:       -1,
	}

	labelColumnIndices := []int{}
	labelSet := labels.Labels{}
	resSeries := []*pb.MetricsSeries{}
	labelsetToIndex := map[string]int{}

	for _, ar := range records {
		fields := ar.Schema().Fields()
		for i, field := range fields {
			switch field.Name {
			case TimestampBucket:
				columnIndices.Timestamp = i
				continue
			case ValuePerSecond:
				columnIndices.PerSecondValue = i
				continue
			case totalSumColumn:
				columnIndices.ValueSum = i
				continue
			case profile.ColumnDuration:
				columnIndices.Duration = i
			}

			if strings.HasPrefix(field.Name, "labels.") {
				labelColumnIndices = append(labelColumnIndices, i)
			}
		}

		if columnIndices.Timestamp == -1 {
			return nil, errors.New("timestamp column not found")
		}
		if columnIndices.PerSecondValue == -1 {
			return nil, errors.New("sum(value_per_second) column not found")
		}
		if columnIndices.ValueSum == -1 {
			return nil, errors.New("sum(value) column not found")
		}
		if columnIndices.Duration == -1 {
			return nil, errors.New("duration column not found")
		}

		for i := 0; i < int(ar.NumRows()); i++ {
			labelSet = labelSet[:0]
			for _, labelColumnIndex := range labelColumnIndices {
				col := ar.Column(labelColumnIndex).(*array.Dictionary)
				if col.IsNull(i) {
					continue
				}

				v := col.Dictionary().(*array.Binary).Value(col.GetValueIndex(i))
				if len(v) > 0 {
					labelSet = append(labelSet, labels.Label{Name: strings.TrimPrefix(fields[labelColumnIndex].Name, "labels."), Value: string(v)})
				}
			}

			sort.Sort(labelSet)
			s := labelSet.String()
			index, ok := labelsetToIndex[s]
			if !ok {
				pbLabelSet := make([]*profilestorepb.Label, 0, len(labelSet))
				for _, l := range labelSet {
					pbLabelSet = append(pbLabelSet, &profilestorepb.Label{
						Name:  l.Name,
						Value: l.Value,
					})
				}
				resSeries = append(resSeries, &pb.MetricsSeries{
					Labelset: &profilestorepb.LabelSet{Labels: pbLabelSet},
					PeriodType: &pb.ValueType{
						Type: m.PeriodType.Type,
						Unit: m.PeriodType.Unit,
					},
					SampleType: &pb.ValueType{
						Type: resultType.Type,
						Unit: resultType.Unit,
					},
				})
				index = len(resSeries) - 1
				labelsetToIndex[s] = index
			}

			ts := ar.Column(columnIndices.Timestamp).(*array.Int64).Value(i)
			valueSum := ar.Column(columnIndices.ValueSum).(*array.Int64).Value(i)
			valuePerSecond := ar.Column(columnIndices.PerSecondValue).(*array.Float64).Value(i)
			duration := ar.Column(columnIndices.Duration).(*array.Int64).Value(i)

			series := resSeries[index]
			series.Samples = append(series.Samples, &pb.MetricsSample{
				Timestamp:      timestamppb.New(timestamp.Time(ts)),
				Value:          valueSum,
				ValuePerSecond: valuePerSecond,
				Duration:       duration,
			})
		}
	}

	// This is horrible and should be fixed. The data is sorted in the storage, we should not have to sort it here.
	for _, series := range resSeries {
		sort.Slice(series.Samples, func(i, j int) bool {
			return series.Samples[i].Timestamp.AsTime().Before(series.Samples[j].Timestamp.AsTime())
		})
	}

	return resSeries, nil
}

func (q *Querier) queryRangeNonDelta(ctx context.Context, filterExpr logicalplan.Expr, step time.Duration) ([]*pb.MetricsSeries, error) {
	records := []arrow.Record{}
	defer func() {
		for _, r := range records {
			r.Release()
		}
	}()
	rows := 0

	valueSum := logicalplan.Sum(logicalplan.Col(profile.ColumnValue))
	valueSumColumn := valueSum.Name()
	err := q.engine.ScanTable(q.tableName).
		Filter(filterExpr).
		Aggregate(
			[]*logicalplan.AggregationFunction{
				valueSum,
			},
			[]logicalplan.Expr{
				logicalplan.DynCol(profile.ColumnLabels),
				logicalplan.Col(profile.ColumnTimestamp),
			},
		).
		Execute(ctx, func(ctx context.Context, r arrow.Record) error {
			r.Retain()
			records = append(records, r)
			rows += int(r.NumRows())
			return nil
		})
	if err != nil {
		return nil, err
	}
	if len(records) == 0 || rows == 0 {
		return nil, status.Error(
			codes.NotFound,
			"No data found for the query, try a different query or time range or no data has been written to be queried yet.",
		)
	}

	type columnIndex struct {
		index int
		found bool
	}
	// Add necessary columns and their found value is false by default.
	columnIndices := map[string]columnIndex{
		profile.ColumnTimestamp: {},
		valueSumColumn:          {},
	}
	labelColumnIndices := []int{}
	labelSet := labels.Labels{}
	resSeries := []*pb.MetricsSeries{}
	resSeriesBuckets := map[int]map[int64]struct{}{}
	labelsetToIndex := map[string]int{}

	for _, ar := range records {
		fields := ar.Schema().Fields()
		for i, field := range fields {
			if _, ok := columnIndices[field.Name]; ok {
				columnIndices[field.Name] = columnIndex{
					index: i,
					found: true,
				}
				continue
			}

			if strings.HasPrefix(field.Name, "labels.") {
				labelColumnIndices = append(labelColumnIndices, i)
			}
		}

		for name, index := range columnIndices {
			if !index.found {
				return nil, fmt.Errorf("%s column not found", name)
			}
		}

		for i := 0; i < int(ar.NumRows()); i++ {
			labelSet = labelSet[:0]
			for _, labelColumnIndex := range labelColumnIndices {
				col, ok := ar.Column(labelColumnIndex).(*array.Dictionary)
				if col.IsNull(i) || !ok {
					continue
				}

				v := StringValueFromDictionary(col, i)
				if len(v) > 0 {
					labelSet = append(labelSet, labels.Label{Name: strings.TrimPrefix(fields[labelColumnIndex].Name, "labels."), Value: v})
				}
			}

			sort.Sort(labelSet)
			s := labelSet.String()
			index, ok := labelsetToIndex[s]
			if !ok {
				pbLabelSet := make([]*profilestorepb.Label, 0, len(labelSet))
				for _, l := range labelSet {
					pbLabelSet = append(pbLabelSet, &profilestorepb.Label{
						Name:  l.Name,
						Value: l.Value,
					})
				}
				resSeries = append(resSeries, &pb.MetricsSeries{Labelset: &profilestorepb.LabelSet{Labels: pbLabelSet}})
				index = len(resSeries) - 1
				labelsetToIndex[s] = index
				resSeriesBuckets[index] = map[int64]struct{}{}
			}

			ts := ar.Column(columnIndices[profile.ColumnTimestamp].index).(*array.Int64).Value(i)
			value := ar.Column(columnIndices[valueSumColumn].index).(*array.Int64).Value(i)

			// Each step bucket will only return one of the timestamps and its value.
			// For this reason we'll take each timestamp and divide it by the step seconds.
			// If we have seen a MetricsSample for this bucket before, we'll ignore this one.
			// If we haven't seen one we'll add this sample to the response.

			// TODO: This still queries way too much data from the underlying database.
			// This needs to be moved to FrostDB to not even query all of this data in the first place.
			// With a scrape interval of 10s and a query range of 1d we'd query 8640 samples and at most return 960.
			// Even worse for a week, we'd query 60480 samples and only return 1000.
			tsBucket := ts / 1000 / int64(step.Seconds())
			if _, found := resSeriesBuckets[index][tsBucket]; found {
				// We already have a MetricsSample for this timestamp bucket, ignore it.
				continue
			}

			series := resSeries[index]
			series.Samples = append(series.Samples, &pb.MetricsSample{
				Timestamp:      timestamppb.New(timestamp.Time(ts)),
				Value:          value,
				ValuePerSecond: float64(value),
			})
			// Mark the timestamp bucket as filled by the above MetricsSample.
			resSeriesBuckets[index][tsBucket] = struct{}{}
		}
	}

	// This is horrible and should be fixed. The data is sorted in the storage, we should not have to sort it here.
	for _, series := range resSeries {
		sort.Slice(series.Samples, func(i, j int) bool {
			return series.Samples[i].Timestamp.AsTime().Before(series.Samples[j].Timestamp.AsTime())
		})
	}

	return resSeries, nil
}

func (q *Querier) ProfileTypes(
	ctx context.Context,
) ([]*pb.ProfileType, error) {
	seen := map[string]struct{}{}
	res := []*pb.ProfileType{}

	err := q.engine.ScanTable(q.tableName).
		Distinct(
			logicalplan.Col(profile.ColumnName),
			logicalplan.Col(profile.ColumnSampleType),
			logicalplan.Col(profile.ColumnSampleUnit),
			logicalplan.Col(profile.ColumnPeriodType),
			logicalplan.Col(profile.ColumnPeriodUnit),
			logicalplan.Col(profile.ColumnDuration).Gt(logicalplan.Literal(0)),
		).
		Execute(ctx, func(ctx context.Context, ar arrow.Record) error {
			if ar.NumCols() != 6 {
				return fmt.Errorf("expected 6 column, got %d", ar.NumCols())
			}

			nameColumn, err := DictionaryFromRecord(ar, profile.ColumnName)
			if err != nil {
				return err
			}

			sampleTypeColumn, err := DictionaryFromRecord(ar, profile.ColumnSampleType)
			if err != nil {
				return err
			}

			sampleUnitColumn, err := DictionaryFromRecord(ar, profile.ColumnSampleUnit)
			if err != nil {
				return err
			}

			periodTypeColumn, err := DictionaryFromRecord(ar, profile.ColumnPeriodType)
			if err != nil {
				return err
			}

			periodUnitColumn, err := DictionaryFromRecord(ar, profile.ColumnPeriodUnit)
			if err != nil {
				return err
			}

			deltaColumn, err := BooleanFieldFromRecord(ar, "duration > 0")
			if err != nil {
				return err
			}

			for i := 0; i < int(ar.NumRows()); i++ {
				name := StringValueFromDictionary(nameColumn, i)
				sampleType := StringValueFromDictionary(sampleTypeColumn, i)
				sampleUnit := StringValueFromDictionary(sampleUnitColumn, i)
				periodType := StringValueFromDictionary(periodTypeColumn, i)
				periodUnit := StringValueFromDictionary(periodUnitColumn, i)
				delta := deltaColumn.Value(i)

				key := fmt.Sprintf("%s:%s:%s:%s:%s", name, sampleType, sampleUnit, periodType, periodUnit)
				if delta {
					key = fmt.Sprintf("%s:delta", key)
				}

				if _, ok := seen[key]; ok {
					continue
				}
				seen[key] = struct{}{}

				res = append(res, &pb.ProfileType{
					Name:       name,
					SampleType: sampleType,
					SampleUnit: sampleUnit,
					PeriodType: periodType,
					PeriodUnit: periodUnit,
					Delta:      delta,
				})
			}

			return nil
		})
	if err != nil {
		return nil, err
	}

	return res, nil
}

func StringValueFromDictionary(arr *array.Dictionary, i int) string {
	switch dict := arr.Dictionary().(type) {
	case *array.Binary:
		return string(dict.Value(arr.GetValueIndex(i)))
	case *array.String:
		return dict.Value(arr.GetValueIndex(i))
	default:
		panic(fmt.Sprintf("unsupported dictionary type: %T", dict))
	}
}

func DictionaryFromRecord(ar arrow.Record, name string) (*array.Dictionary, error) {
	indices := ar.Schema().FieldIndices(name)
	if len(indices) != 1 {
		return nil, fmt.Errorf("expected 1 column named %q, got %d", name, len(indices))
	}

	col, ok := ar.Column(indices[0]).(*array.Dictionary)
	if !ok {
		return nil, fmt.Errorf("expected column %q to be a dictionary column, got %T", name, ar.Column(indices[0]))
	}

	return col, nil
}

func BinaryFieldFromRecord(ar arrow.Record, name string) (*array.Binary, error) {
	indices := ar.Schema().FieldIndices(name)
	if len(indices) != 1 {
		return nil, fmt.Errorf("expected 1 column named %q, got %d", name, len(indices))
	}

	col, ok := ar.Column(indices[0]).(*array.Binary)
	if !ok {
		return nil, fmt.Errorf("expected column %q to be a binary column, got %T", name, ar.Column(indices[0]))
	}

	return col, nil
}

func BooleanFieldFromRecord(ar arrow.Record, name string) (*array.Boolean, error) {
	indices := ar.Schema().FieldIndices(name)
	if len(indices) != 1 {
		return nil, fmt.Errorf("expected 1 column named %q, got %d", name, len(indices))
	}

	col, ok := ar.Column(indices[0]).(*array.Boolean)
	if !ok {
		return nil, fmt.Errorf("expected column %q to be a boolean column, got %T", name, ar.Column(indices[0]))
	}

	return col, nil
}

func (q *Querier) SymbolizeArrowRecord(
	ctx context.Context,
	records []arrow.Record,
	valueColumnName string,
	queryParts QueryParts,
	invertCallStacks bool,
) ([]arrow.Record, error) {
	res := make([]arrow.Record, len(records))

	for i, r := range records {
		schema := r.Schema()

		indices := schema.FieldIndices(profile.ColumnStacktrace)
		if len(indices) != 1 {
			return nil, ErrMissingColumn{Column: profile.ColumnStacktrace, Columns: len(indices)}
		}
		stacktraceColumn := r.Column(indices[0]).(*array.List)

		indices = schema.FieldIndices(valueColumnName)
		if len(indices) != 1 {
			return nil, ErrMissingColumn{Column: "value", Columns: len(indices)}
		}
		valueColumn := r.Column(indices[0]).(*array.Int64)

		var valuePerSecondColumn arrow.Array
		if queryParts.Delta {
			indices = schema.FieldIndices(ValuePerSecond)
			if len(indices) != 1 {
				return nil, ErrMissingColumn{Column: ValuePerSecond, Columns: len(indices)}
			}
			valuePerSecondColumn = r.Column(indices[0]).(*array.Float64)
		} else {
			// For all other PeriodTypes, we don't have per second values.
			// Instead, we generate an array full of NULLs.
			valuePerSecondColumn = arrowutils.MakeNullArray(
				q.pool,
				arrow.PrimitiveTypes.Float64,
				valueColumn.Len(),
			)
			defer valuePerSecondColumn.Release()
		}

		profileLabels := []arrow.Field{}
		profileLabelColumns := []arrow.Array{}
		for i, field := range schema.Fields() {
			if strings.HasPrefix(field.Name, profile.ColumnPprofLabelsPrefix) {
				profileLabels = append(profileLabels, field)
				profileLabelColumns = append(profileLabelColumns, r.Column(i))
			}
		}

		locationsRecord, err := q.resolveStacks(ctx, stacktraceColumn, invertCallStacks)
		if err != nil {
			return nil, err
		}
		defer locationsRecord.Release()

		columns := make([]arrow.Array, len(profileLabels)+5) // +5 for stacktrace locations, value, value_per_second, diff and diff_per_second
		copy(columns, profileLabelColumns)
		columns[len(columns)-5] = locationsRecord.Column(0)
		columns[len(columns)-4] = valueColumn
		columns[len(columns)-3] = valuePerSecondColumn

		diffColumn := CreateDiffColumn(q.pool, int(r.NumRows()))
		defer diffColumn.Release()
		columns[len(columns)-2] = diffColumn

		diffPerSecondColumn := CreateDiffPerSecondColumn(q.pool, int(r.NumRows()))
		defer diffPerSecondColumn.Release()
		columns[len(columns)-1] = diffPerSecondColumn

		res[i] = array.NewRecord(profile.ArrowSchema(profileLabels), columns, r.NumRows())
	}

	return res, nil
}

func handleIndexInversion(isInvert bool, start, end, j int) int {
	if !isInvert {
		return j
	}

	return end - j - 1 + start
}

func (q *Querier) resolveStacks(
	ctx context.Context,
	stacktraceColumn *array.List,
	invertCallStacks bool,
) (arrow.Record, error) {
	w := profile.NewLocationsWriter(q.pool)
	defer w.RecordBuilder.Release()

	values := stacktraceColumn.ListValues().(*array.Dictionary)
	valueDict := values.Dictionary().(*array.Binary)
	symbolizedLocations, err := q.symbolizeLocations(ctx, valueDict)
	if err != nil {
		return nil, err
	}

	for i := 0; i < stacktraceColumn.Len(); i++ {
		if stacktraceColumn.IsNull(i) {
			w.LocationsList.AppendNull()
			continue
		}
		w.LocationsList.Append(true)

		start, end := stacktraceColumn.ValueOffsets(i)
		for j := int(start); j < int(end); j++ {
			jWithInversion := handleIndexInversion(invertCallStacks, int(start), int(end), j)
			w.Locations.Append(true)
			idx := values.GetValueIndex(jWithInversion)

			if symbolizedLocations[idx] != nil {
				// We symbolized the location successfully, so we'll use the symbolized location.
				w.Addresses.Append(symbolizedLocations[idx].Address)
				if len(symbolizedLocations[idx].Mapping.BuildId) > 0 {
					if err := w.MappingBuildID.Append(stringToBytes(symbolizedLocations[idx].Mapping.BuildId)); err != nil {
						return nil, fmt.Errorf("failed to append mapping build id: %w", err)
					}
				} else {
					if err := w.MappingBuildID.Append([]byte{}); err != nil {
						return nil, fmt.Errorf("failed to append empty mapping build id: %w", err)
					}
				}
				if len(symbolizedLocations[idx].Mapping.File) > 0 {
					if err := w.MappingFile.Append(stringToBytes(symbolizedLocations[idx].Mapping.File)); err != nil {
						return nil, fmt.Errorf("failed to append mapping file: %w", err)
					}
				} else {
					if err := w.MappingFile.Append([]byte{}); err != nil {
						return nil, fmt.Errorf("failed to append empty mapping file: %w", err)
					}
				}
				w.MappingStart.Append(symbolizedLocations[idx].Mapping.Start)
				w.MappingLimit.Append(symbolizedLocations[idx].Mapping.Limit)
				w.MappingOffset.Append(symbolizedLocations[idx].Mapping.Offset)

				if len(symbolizedLocations[idx].Lines) > 0 {
					w.Lines.Append(true)
					for _, line := range symbolizedLocations[idx].Lines {
						w.Line.Append(true)
						w.LineNumber.Append(line.Line)
						if len(line.Function.Name) > 0 {
							if err := w.FunctionName.Append(stringToBytes(line.Function.Name)); err != nil {
								return nil, fmt.Errorf("failed to append function name: %w", err)
							}
						} else {
							if err := w.FunctionName.Append([]byte{}); err != nil {
								return nil, fmt.Errorf("failed to append empty function name: %w", err)
							}
						}
						if len(line.Function.SystemName) > 0 {
							if err := w.FunctionSystemName.Append(stringToBytes(line.Function.SystemName)); err != nil {
								return nil, fmt.Errorf("failed to append function system name: %w", err)
							}
						} else {
							if err := w.FunctionSystemName.Append([]byte{}); err != nil {
								return nil, fmt.Errorf("failed to append empty function system name: %w", err)
							}
						}
						if len(line.Function.Filename) > 0 {
							if err := w.FunctionFilename.Append(stringToBytes(line.Function.Filename)); err != nil {
								return nil, fmt.Errorf("failed to append function filename: %w", err)
							}
						} else {
							if err := w.FunctionFilename.Append([]byte{}); err != nil {
								return nil, fmt.Errorf("failed to append empty function filename: %w", err)
							}
						}
						w.FunctionStartLine.Append(line.Function.StartLine)
					}
				} else {
					w.Lines.Append(false)
				}
				continue
			}

			encodedLocation := valueDict.Value(idx)
			res, err := profile.DecodeInto(w, encodedLocation)
			if err != nil {
				return nil, err
			}
			if res.WroteLines {
				w.Addresses.Append(res.Addr)
				continue
			}
			if res.Addr == 0 || len(res.BuildID) == 0 {
				w.Addresses.Append(res.Addr)
				w.Lines.AppendNull()
				continue
			}

			// We end up here if we tried to symbolize the location but failed,
			// and therefore fell back to using the encoded location from the
			// valueDict.
			w.Addresses.Append(res.Addr)
			w.Lines.AppendNull()
		}
	}

	return w.RecordBuilder.NewRecord(), nil
}

type MappingLocations struct {
	Mapping   *metapb.Mapping
	Locations map[uint64]*profile.Location
}

func (q *Querier) symbolizeLocations(
	ctx context.Context,
	locations *array.Binary,
) ([]*profile.Location, error) {
	index := map[string]map[profile.Mapping]MappingLocations{}
	res := make([]*profile.Location, locations.Len())
	count := 0
	for i := 0; i < locations.Len(); i++ {
		encodedLocation := locations.Value(i)
		symInfo, numberOfLines := profile.DecodeSymbolizationInfo(encodedLocation)
		if symInfo.Addr == 0 || len(symInfo.BuildID) == 0 || numberOfLines > 0 {
			continue
		}

		if _, ok := index[string(symInfo.BuildID)]; !ok {
			index[string(symInfo.BuildID)] = map[profile.Mapping]MappingLocations{}
		}

		if _, ok := index[string(symInfo.BuildID)][symInfo.Mapping]; !ok {
			index[string(symInfo.BuildID)][symInfo.Mapping] = MappingLocations{
				Mapping: &metapb.Mapping{
					BuildId: string(symInfo.BuildID),
					File:    symInfo.Mapping.File,
					Start:   symInfo.Mapping.StartAddr,
					Limit:   symInfo.Mapping.EndAddr,
					Offset:  symInfo.Mapping.Offset,
				},
				Locations: map[uint64]*profile.Location{},
			}
		}

		loc, ok := index[string(symInfo.BuildID)][symInfo.Mapping].Locations[symInfo.Addr]
		if !ok {
			loc = &profile.Location{
				Address: symInfo.Addr,
				Mapping: index[string(symInfo.BuildID)][symInfo.Mapping].Mapping,
			}
			count++
			index[string(symInfo.BuildID)][symInfo.Mapping].Locations[symInfo.Addr] = loc
		}

		// If we've already seen a location with all the same values we'll
		// assign the same location pointer. Or if it's a new location we
		// assign the one we just created.
		res[i] = loc
	}

	for buildID, mappingAddrIndex := range index {
		symReq := symbolizer.SymbolizationRequest{
			BuildID: buildID,
		}
		for _, mappingLocations := range mappingAddrIndex {
			locs := make([]*profile.Location, 0, len(mappingLocations.Locations))
			for _, loc := range mappingLocations.Locations {
				locs = append(locs, loc)
			}

			symReq.Mappings = append(symReq.Mappings, symbolizer.SymbolizationRequestMappingAddrs{
				Locations: locs,
			})
		}

		err := q.symbolizer.Symbolize(ctx, symReq)
		if err != nil {
			return nil, err
		}
	}

	return res, nil
}

func CreateDiffColumn(pool memory.Allocator, rows int) arrow.Array {
	b := array.NewInt64Builder(pool)
	defer b.Release()

	values := make([]int64, 0, rows)
	valid := make([]bool, 0, rows)
	for i := 0; i < rows; i++ {
		values = append(values, 0)
		valid = append(valid, true)
	}
	b.AppendValues(values, valid)
	arr := b.NewInt64Array()

	return arr
}

func CreateDiffPerSecondColumn(pool memory.Allocator, rows int) arrow.Array {
	b := array.NewFloat64Builder(pool)
	defer b.Release()

	values := make([]float64, 0, rows)
	valid := make([]bool, 0, rows)
	for i := 0; i < rows; i++ {
		values = append(values, 0)
		valid = append(valid, true)
	}
	b.AppendValues(values, valid)
	return b.NewFloat64Array()
}

func (q *Querier) QuerySingle(
	ctx context.Context,
	query string,
	time time.Time,
	invertCallStacks bool,
) (profile.Profile, error) {
	ctx, span := q.tracer.Start(ctx, "Querier/QuerySingle")
	defer span.End()

	records, valueColumn, queryParts, err := q.findSingle(ctx, query, time)
	if err != nil {
		return profile.Profile{}, err
	}
	defer func() {
		for _, r := range records {
			r.Release()
		}
	}()

	symbolizedRecords, err := q.SymbolizeArrowRecord(
		ctx,
		records,
		valueColumn,
		queryParts,
		invertCallStacks,
	)
	if err != nil {
		// if the column cannot be found the timestamp is too far in the past and we don't have data
		var colErr ErrMissingColumn
		if errors.As(err, &colErr) {
			return profile.Profile{}, status.Error(codes.NotFound, "could not find profile at requested time and selectors")
		}
		return profile.Profile{}, err
	}

	totalRows := int64(0)
	for _, r := range symbolizedRecords {
		totalRows += r.NumRows()
	}

	if totalRows == 0 {
		return profile.Profile{}, status.Error(codes.NotFound, "could not find profile at requested time and selectors")
	}

	return profile.Profile{
		Meta:    queryParts.Meta,
		Samples: symbolizedRecords,
	}, nil
}

func (q *Querier) findSingle(ctx context.Context, query string, t time.Time) ([]arrow.Record, string, QueryParts, error) {
	ctx, span := q.tracer.Start(ctx, "Querier/findSingle")
	span.SetAttributes(attribute.String("query", query))
	span.SetAttributes(attribute.Int64("time", t.Unix()))
	defer span.End()

	queryParts, selectorExprs, err := QueryToFilterExprs(query)
	if err != nil {
		return nil, "", queryParts, err
	}

	requestedTime := timestamp.FromTime(t)
	filterExpr := logicalplan.And(
		append(
			selectorExprs,
			logicalplan.Col("timestamp").Eq(logicalplan.Literal(requestedTime)),
		)...,
	)

	aggrCols := []logicalplan.Expr{
		logicalplan.Col(profile.ColumnStacktrace),
		logicalplan.DynCol(profile.ColumnPprofLabels),
		logicalplan.DynCol(profile.ColumnPprofNumLabels),
	}

	totalSum := logicalplan.Sum(logicalplan.Col(profile.ColumnValue))
	durationSum := logicalplan.Sum(logicalplan.Col(profile.ColumnDuration))
	var valueCol logicalplan.Expr = logicalplan.Col(profile.ColumnValue)

	firstProject := append(aggrCols, valueCol)
	finalProject := append(aggrCols, totalSum)
	aggrFunctions := []*logicalplan.AggregationFunction{
		logicalplan.Sum(logicalplan.Col(profile.ColumnValue)),
	}

	if queryParts.Delta {
		// Only for cpu and nanoseconds do we first project the ColumnDuration.
		// We then use the aggregation function to sum(duration) for each stacktraces.
		// The final project then takes the sum(value) / sum(duration) to get to the per second value.
		firstProject = append(firstProject,
			logicalplan.Col(profile.ColumnDuration),
		)
		finalProject = append(finalProject,
			logicalplan.Div(
				logicalplan.Convert(totalSum, arrow.PrimitiveTypes.Float64),
				logicalplan.Convert(durationSum, arrow.PrimitiveTypes.Float64),
			).Alias(ValuePerSecond),
		)
		aggrFunctions = append(aggrFunctions, durationSum)
	}

	records := []arrow.Record{}
	err = q.engine.ScanTable(q.tableName).
		Filter(filterExpr).
		Project(firstProject...).
		Aggregate(
			aggrFunctions,
			aggrCols,
		).
		Project(finalProject...).
		Execute(ctx, func(ctx context.Context, r arrow.Record) error {
			r.Retain()
			records = append(records, r)
			return nil
		})
	if err != nil {
		return nil, "", queryParts, fmt.Errorf("execute query: %w", err)
	}

	queryParts.Meta.Timestamp = requestedTime

	return records,
		"sum(value)",
		queryParts,
		nil
}

func (q *Querier) QueryMerge(ctx context.Context, query string, start, end time.Time, aggregateByLabels, invertCallStacks bool) (profile.Profile, error) {
	ctx, span := q.tracer.Start(ctx, "Querier/QueryMerge")
	defer span.End()

	records, valueColumn, queryParts, err := q.selectMerge(ctx, query, start, end, aggregateByLabels)
	if err != nil {
		return profile.Profile{}, err
	}
	defer func() {
		for _, r := range records {
			r.Release()
		}
	}()

	symbolizedRecords, err := q.SymbolizeArrowRecord(
		ctx,
		records,
		valueColumn,
		queryParts,
		invertCallStacks,
	)
	if err != nil {
		return profile.Profile{}, err
	}

	return profile.Profile{
		Meta:    queryParts.Meta,
		Samples: symbolizedRecords,
	}, nil
}

func (q *Querier) selectMerge(
	ctx context.Context,
	query string,
	startTime,
	endTime time.Time,
	aggregateByLabels bool,
) ([]arrow.Record, string, QueryParts, error) {
	ctx, span := q.tracer.Start(ctx, "Querier/selectMerge")
	defer span.End()

	queryParts, selectorExprs, err := QueryToFilterExprs(query)
	if err != nil {
		return nil, "", queryParts, err
	}

	start := timestamp.FromTime(startTime)
	end := timestamp.FromTime(endTime)
	resultType := queryParts.Meta.SampleType

	filterExpr := logicalplan.And(
		append(
			selectorExprs,
			logicalplan.Col(profile.ColumnTimestamp).GtEq(logicalplan.Literal(start)),
			logicalplan.Col(profile.ColumnTimestamp).LtEq(logicalplan.Literal(end)),
		)...,
	)

	totalSum := logicalplan.Sum(logicalplan.Col(profile.ColumnValue))
	durationSum := logicalplan.Sum(logicalplan.Col(profile.ColumnDuration))

	aggrCols := []logicalplan.Expr{
		logicalplan.Col(profile.ColumnStacktrace),
	}

	if aggregateByLabels {
		aggrCols = append(
			aggrCols,
			logicalplan.DynCol(profile.ColumnPprofLabels),
			logicalplan.DynCol(profile.ColumnPprofNumLabels),
		)
	}

	var valueCol logicalplan.Expr = logicalplan.Col(profile.ColumnValue)
	if isSamplesCount(queryParts.Meta.SampleType) {
		valueCol = logicalplan.Mul(
			logicalplan.Col(profile.ColumnValue),
			logicalplan.Col(profile.ColumnPeriod),
		).Alias(profile.ColumnValue)
		resultType = queryParts.Meta.PeriodType
	}

	firstProject := append(aggrCols, valueCol)
	finalProject := append(aggrCols, totalSum)
	aggrFunctions := []*logicalplan.AggregationFunction{
		totalSum,
	}

	if queryParts.Delta {
		// Only for cpu and nanoseconds do we first project the ColumnDuration.
		// We then use the aggregation function to sum(duration) for each stacktraces.
		// The final project then takes the sum(value) / sum(duration) to get to the per second value.
		firstProject = append(firstProject,
			logicalplan.Col(profile.ColumnDuration),
		)
		finalProject = append(finalProject,
			logicalplan.Div(
				logicalplan.Convert(totalSum, arrow.PrimitiveTypes.Float64),
				logicalplan.Convert(durationSum, arrow.PrimitiveTypes.Float64),
			).Alias(ValuePerSecond),
		)
		aggrFunctions = append(aggrFunctions, durationSum)
	}

	records := []arrow.Record{}
	err = q.engine.ScanTable(q.tableName).
		Filter(filterExpr).
		Project(firstProject...).
		Aggregate(
			aggrFunctions,
			aggrCols,
		).
		Project(finalProject...).
		Execute(ctx, func(ctx context.Context, r arrow.Record) error {
			r.Retain()
			records = append(records, r)
			return nil
		})
	if err != nil {
		return nil, "", queryParts, err
	}

	queryParts.Meta.Timestamp = start
	queryParts.Meta.SampleType = resultType

	return records, "sum(value)", queryParts, nil
}

func isSamplesCount(st profile.ValueType) bool {
	return st.Type == "samples" && st.Unit == "count"
}

<<<<<<< HEAD
func (q *Querier) GetProfileMetadataMappings(
	ctx context.Context,
	query string, startTime, endTime time.Time,
) ([]string, error) {
	ctx, span := q.tracer.Start(ctx, "Querier/MappingFiles")
	defer span.End()

	_, selectorExprs, err := QueryToFilterExprs(query)
	if err != nil {
		return nil, err
	}

	start := timestamp.FromTime(startTime)
	end := timestamp.FromTime(endTime)
	filterExpr := logicalplan.And(
		append(
			selectorExprs,
			logicalplan.Col(profile.ColumnTimestamp).GtEq(logicalplan.Literal(start)),
			logicalplan.Col(profile.ColumnTimestamp).LtEq(logicalplan.Literal(end)),
		)...,
	)

	records := make(map[string]struct{})
	err = q.engine.ScanTable(q.tableName).
		Filter(filterExpr).
		Project(logicalplan.Col("stacktrace")).
		Execute(ctx, func(ctx context.Context, r arrow.Record) error {
			r.Retain()

			locations := r.Column(0).(*array.List)

			values := locations.ListValues().(*array.Dictionary)
			valueDict := values.Dictionary().(*array.Binary)

			for i := 0; i < values.Len(); i++ {
				encodedLocation := valueDict.Value(values.GetValueIndex(i))
				symInfo, _ := profile.DecodeSymbolizationInfo(encodedLocation)
				records[symInfo.Mapping.File] = struct{}{}
			}

			return nil
		})
	if err != nil {
		return nil, err
	}

	res := make([]string, 0, len(records))
	for r := range records {
		res = append(res, r)
	}

	return res, nil
}

func (q *Querier) GetProfileMetadataLabels(
	ctx context.Context,
	match []string,
	start, end time.Time,
) ([]string, error) {
	ctx, span := q.tracer.Start(ctx, "Querier/Labels")
	defer span.End()

	seen := map[string]struct{}{}

	err := q.engine.ScanSchema(q.tableName).
		Distinct(logicalplan.Col("name")).
		Filter(logicalplan.Col("name").RegexMatch("^pprof_labels\\..+$")).
		Execute(ctx, func(ctx context.Context, ar arrow.Record) error {
			if ar.NumCols() != 1 {
				return fmt.Errorf("expected 1 column, got %d", ar.NumCols())
			}

			col := ar.Column(0)
			stringCol, ok := col.(*array.String)
			if !ok {
				return fmt.Errorf("expected string column, got %T", col)
			}

			for i := 0; i < stringCol.Len(); i++ {
				// This should usually not happen, but better safe than sorry.
				if stringCol.IsNull(i) {
					continue
				}

				val := stringCol.Value(i)
				seen[strings.TrimPrefix(val, "labels.")] = struct{}{}
			}

			return nil
		})
	if err != nil {
		return nil, err
	}

	vals := make([]string, 0, len(seen))
	for val := range seen {
		vals = append(vals, val)
	}

	sort.Strings(vals)

	return vals, nil
=======
func isNanoseconds(rt profile.ValueType) bool {
	return rt.Type == "cpu" && rt.Unit == "nanoseconds"
>>>>>>> 19f26e94
}<|MERGE_RESOLUTION|>--- conflicted
+++ resolved
@@ -1457,7 +1457,6 @@
 	return st.Type == "samples" && st.Unit == "count"
 }
 
-<<<<<<< HEAD
 func (q *Querier) GetProfileMetadataMappings(
 	ctx context.Context,
 	query string, startTime, endTime time.Time,
@@ -1560,8 +1559,8 @@
 	sort.Strings(vals)
 
 	return vals, nil
-=======
+}
+
 func isNanoseconds(rt profile.ValueType) bool {
 	return rt.Type == "cpu" && rt.Unit == "nanoseconds"
->>>>>>> 19f26e94
 }