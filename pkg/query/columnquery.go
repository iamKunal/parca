--- conflicted
+++ resolved
@@ -289,27 +289,15 @@
 			}
 
 		case pb.QueryRequest_MODE_DIFF:
-<<<<<<< HEAD
-			mappingFiles_a, labels_a, err := getMappingFilesAndLabels(ctx, q.querier, req.GetDiff().A.GetMerge().GetQuery(), req.GetDiff().A.GetMerge().Start.AsTime(), req.GetDiff().A.GetMerge().End.AsTime())
-=======
 			// When comparing, we only return the metadata for the profile we are rendering, which is the profile B.
 			mappingFiles, labels, err := getMappingFilesAndLabels(ctx, q.querier, req.GetDiff().B.GetMerge().GetQuery(), req.GetDiff().B.GetMerge().Start.AsTime(), req.GetDiff().B.GetMerge().End.AsTime())
->>>>>>> 81d901ed
 			if err != nil {
 				return nil, err
 			}
 
-			mappingFiles_b, labels_b, err := getMappingFilesAndLabels(ctx, q.querier, req.GetDiff().B.GetMerge().GetQuery(), req.GetDiff().B.GetMerge().Start.AsTime(), req.GetDiff().B.GetMerge().End.AsTime())
-			if err != nil {
-				return nil, err
-			}
-
-			mergedMappingFiles := MergeTwoSortedSlices(mappingFiles_a, mappingFiles_b)
-			mergedLabels := MergeTwoSortedSlices(labels_a, labels_b)
-
 			profileMetadata = &pb.ProfileMetadata{
-				MappingFiles: mergedMappingFiles,
-				Labels:       mergedLabels,
+				MappingFiles: mappingFiles,
+				Labels:       labels,
 			}
 		default:
 			return nil, status.Error(codes.InvalidArgument, "unknown query mode")
