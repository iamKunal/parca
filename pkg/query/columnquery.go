// Copyright 2022-2024 The Parca Authors
// Licensed under the Apache License, Version 2.0 (the "License");
// you may not use this file except in compliance with the License.
// You may obtain a copy of the License at
//
// http://www.apache.org/licenses/LICENSE-2.0
//
// Unless required by applicable law or agreed to in writing, software
// distributed under the License is distributed on an "AS IS" BASIS,
// WITHOUT WARRANTIES OR CONDITIONS OF ANY KIND, either express or implied.
// See the License for the specific language governing permissions and
// limitations under the License.

package query

import (
	"bytes"
	"context"
	"errors"
	"fmt"
	"strings"
	"sync"
	"time"

	"github.com/apache/arrow/go/v16/arrow"
	"github.com/apache/arrow/go/v16/arrow/array"
	"github.com/apache/arrow/go/v16/arrow/bitutil"
	"github.com/apache/arrow/go/v16/arrow/math"
	"github.com/apache/arrow/go/v16/arrow/memory"
	"github.com/go-kit/log"
	"go.opentelemetry.io/otel/attribute"
	"go.opentelemetry.io/otel/trace"
	"golang.org/x/sync/errgroup"
	"google.golang.org/grpc/codes"
	"google.golang.org/grpc/status"

	metastorev1alpha1 "github.com/parca-dev/parca/gen/proto/go/parca/metastore/v1alpha1"
	pb "github.com/parca-dev/parca/gen/proto/go/parca/query/v1alpha1"
	sharepb "github.com/parca-dev/parca/gen/proto/go/parca/share/v1alpha1"
	"github.com/parca-dev/parca/pkg/parcacol"
	"github.com/parca-dev/parca/pkg/profile"
)

type Querier interface {
	Labels(ctx context.Context, match []string, start, end time.Time, profileType string) ([]string, error)
	Values(ctx context.Context, labelName string, match []string, start, end time.Time, profileType string) ([]string, error)
	QueryRange(ctx context.Context, query string, startTime, endTime time.Time, step time.Duration, limit uint32, sumBy []string) ([]*pb.MetricsSeries, error)
	ProfileTypes(ctx context.Context) ([]*pb.ProfileType, error)
	QuerySingle(ctx context.Context, query string, time time.Time, invertCallStacks bool) (profile.Profile, error)
	QueryMerge(ctx context.Context, query string, start, end time.Time, aggregateByLabels []string, invertCallStacks bool) (profile.Profile, error)
	GetProfileMetadataMappings(ctx context.Context, query string, start, end time.Time) ([]string, error)
<<<<<<< HEAD
	GetProfileMetadataFilenames(ctx context.Context, query string, start, end time.Time) ([]string, error)
=======
	GetProfileMetadataLabels(ctx context.Context, query string, start, end time.Time) ([]string, error)
>>>>>>> a521a8cd
}

var (
	ErrSourceNotFound     = errors.New("Source file not found. Either profiling metadata is wrong, or the referenced file was not included in the uploaded sources.")
	ErrNoSourceForBuildID = errors.New("No sources for this build id have been uploaded.")
)

type SourceFinder interface {
	FindSource(ctx context.Context, ref *pb.SourceReference) (string, error)
	SourceExists(ctx context.Context, ref *pb.SourceReference) (bool, error)
}

// ColumnQueryAPI is the read api interface for parca
// It implements the proto/query/query.proto APIServer interface.
type ColumnQueryAPI struct {
	pb.UnimplementedQueryServiceServer

	logger      log.Logger
	tracer      trace.Tracer
	shareClient sharepb.ShareServiceClient
	querier     Querier

	tableConverterPool *sync.Pool
	mem                memory.Allocator
	converter          *parcacol.ArrowToProfileConverter

	sourceFinder SourceFinder
}

func NewColumnQueryAPI(
	logger log.Logger,
	tracer trace.Tracer,
	shareClient sharepb.ShareServiceClient,
	querier Querier,
	mem memory.Allocator,
	converter *parcacol.ArrowToProfileConverter,
	sourceFinder SourceFinder,
) *ColumnQueryAPI {
	return &ColumnQueryAPI{
		logger:             logger,
		tracer:             tracer,
		shareClient:        shareClient,
		querier:            querier,
		tableConverterPool: NewTableConverterPool(),
		mem:                mem,
		converter:          converter,
		sourceFinder:       sourceFinder,
	}
}

func NewTableConverterPool() *sync.Pool {
	return &sync.Pool{
		New: func() any {
			return &tableConverter{
				stringsSlice:   []string{},
				stringsIndex:   map[string]uint32{},
				mappingsSlice:  []*metastorev1alpha1.Mapping{},
				mappingsIndex:  map[string]uint32{},
				locationsSlice: []*metastorev1alpha1.Location{},
				locationsIndex: map[string]uint32{},
				functionsSlice: []*metastorev1alpha1.Function{},
				functionsIndex: map[string]uint32{},
			}
		},
	}
}

// Labels issues a labels request against the storage.
func (q *ColumnQueryAPI) Labels(ctx context.Context, req *pb.LabelsRequest) (*pb.LabelsResponse, error) {
	profileType := ""
	if req.ProfileType != nil {
		profileType = *req.ProfileType
	}
	vals, err := q.querier.Labels(ctx, req.Match, req.Start.AsTime(), req.End.AsTime(), profileType)
	if err != nil {
		return nil, err
	}

	return &pb.LabelsResponse{
		LabelNames: vals,
	}, nil
}

// Values issues a values request against the storage.
func (q *ColumnQueryAPI) Values(ctx context.Context, req *pb.ValuesRequest) (*pb.ValuesResponse, error) {
	profileType := ""
	if req.ProfileType != nil {
		profileType = *req.ProfileType
	}
	vals, err := q.querier.Values(ctx, req.LabelName, req.Match, req.Start.AsTime(), req.End.AsTime(), profileType)
	if err != nil {
		return nil, err
	}

	return &pb.ValuesResponse{
		LabelValues: vals,
	}, nil
}

// QueryRange issues a range query against the storage.
func (q *ColumnQueryAPI) QueryRange(ctx context.Context, req *pb.QueryRangeRequest) (*pb.QueryRangeResponse, error) {
	if err := req.Validate(); err != nil {
		return nil, status.Error(codes.InvalidArgument, err.Error())
	}

	res, err := q.querier.QueryRange(ctx, req.Query, req.Start.AsTime(), req.End.AsTime(), req.Step.AsDuration(), req.Limit, req.SumBy)
	if err != nil {
		return nil, err
	}

	return &pb.QueryRangeResponse{
		Series: res,
	}, nil
}

// Types returns the available types of profiles.
func (q *ColumnQueryAPI) ProfileTypes(ctx context.Context, req *pb.ProfileTypesRequest) (*pb.ProfileTypesResponse, error) {
	types, err := q.querier.ProfileTypes(ctx)
	if err != nil {
		return nil, err
	}

	return &pb.ProfileTypesResponse{
		Types: types,
	}, nil
}

func (q *ColumnQueryAPI) getSource(ctx context.Context, ref *pb.SourceReference) (string, error) {
	return q.sourceFinder.FindSource(ctx, ref)
}

func (q *ColumnQueryAPI) sourceUploadExistsForBuildID(ctx context.Context, ref *pb.SourceReference) (bool, error) {
	return q.sourceFinder.SourceExists(ctx, ref)
}

// Query issues an instant query against the storage.
func (q *ColumnQueryAPI) Query(ctx context.Context, req *pb.QueryRequest) (*pb.QueryResponse, error) {
	if err := req.Validate(); err != nil {
		return nil, status.Error(codes.InvalidArgument, err.Error())
	}

	var (
		source string
		err    error
	)
	if req.SourceReference != nil {
		if req.SourceReference.SourceOnly {
			exists, err := q.sourceUploadExistsForBuildID(ctx, req.SourceReference)
			if err != nil {
				return nil, err
			}

			if !exists {
				return nil, status.Error(codes.NotFound, ErrNoSourceForBuildID.Error())
			}

			return &pb.QueryResponse{
				Report: &pb.QueryResponse_Source{
					Source: &pb.Source{},
				},
			}, nil
		}

		source, err = q.getSource(ctx, req.SourceReference)
		if err != nil {
			if errors.Is(err, ErrSourceNotFound) || errors.Is(err, ErrNoSourceForBuildID) {
				return nil, status.Error(codes.NotFound, err.Error())
			}
			return nil, err
		}
	}

	var (
		profileMetadata *pb.ProfileMetadata
		p               profile.Profile
		filtered        int64
		isDiff          bool
		isInvert        bool
	)

	if req.InvertCallStack != nil {
		isInvert = *req.InvertCallStack
	}

	groupBy := req.GetGroupBy().GetFields()
	allowedGroupBy := map[string]struct{}{
		FlamegraphFieldFunctionName:     {},
		FlamegraphFieldLocationAddress:  {},
		FlamegraphFieldMappingFile:      {},
		FlamegraphFieldFunctionFileName: {},
	}
	groupByLabels := make([]string, 0, len(groupBy))
	for _, f := range groupBy {
		if strings.HasPrefix(f, FlamegraphFieldLabels+".") {
			// Add label to the groupByLabels passed to FrostDB
			groupByLabels = append(groupByLabels, f)
			continue
		}
		if _, allowed := allowedGroupBy[f]; !allowed {
			return nil, status.Errorf(codes.InvalidArgument, "invalid group by field: %s", f)
		}
	}

	switch req.Mode {
	case pb.QueryRequest_MODE_SINGLE_UNSPECIFIED:
		p, err = q.selectSingle(ctx, req.GetSingle(), isInvert)
	case pb.QueryRequest_MODE_MERGE:
		switch req.GetReportType() {
		case pb.QueryRequest_REPORT_TYPE_PROFILE_METADATA:
			mappingFiles, filenames, err := getMappingFilesAndFilenames(ctx, q.querier, req.GetMerge().Query, req.GetMerge().Start.AsTime(), req.GetMerge().End.AsTime())
			if err != nil {
				return nil, err
			}

			profileMetadata = &pb.ProfileMetadata{
				MappingFiles: mappingFiles,
				Filenames:    filenames,
			}
		default:
			p, err = q.selectMerge(
				ctx,
				req.GetMerge(),
				groupByLabels,
				isInvert,
			)
		}
	case pb.QueryRequest_MODE_DIFF:
		isDiff = true
		switch req.GetReportType() {
		case pb.QueryRequest_REPORT_TYPE_PROFILE_METADATA:
			// When comparing, we only return the metadata for the profile we are rendering, which is the profile B.
			mappingFiles, filenames, err := getMappingFilesAndFilenames(ctx, q.querier, req.GetDiff().B.GetMerge().GetQuery(), req.GetDiff().B.GetMerge().Start.AsTime(), req.GetDiff().B.GetMerge().End.AsTime())
			if err != nil {
				return nil, err
			}

			profileMetadata = &pb.ProfileMetadata{
				MappingFiles: mappingFiles,
				Filenames:    filenames,
			}
		default:
			p, err = q.selectDiff(
				ctx,
				req.GetDiff(),
				false,
				isInvert,
			)
		}
	default:
		return nil, status.Error(codes.InvalidArgument, "unknown query mode")
	}
	if err != nil {
		return nil, err
	}
	if req.GetReportType() == pb.QueryRequest_REPORT_TYPE_PROFILE_METADATA {
		return &pb.QueryResponse{
			Total:    0,
			Filtered: 0,
			Report:   &pb.QueryResponse_ProfileMetadata{ProfileMetadata: profileMetadata},
		}, nil
	}
	defer func() {
		for _, r := range p.Samples {
			r.Release()
		}
	}()

	var functionToFilterBy string
	// Extract the function name to filter by from the request in the Filter field.
	// The Filter API allows for multiple stack filters, but for now, we only support the one,
	// which is the function name stack filter. This will be expanded in the future
	// to support multiple filters
	for _, filter := range req.GetFilter() {
		if stackFilter := filter.GetStackFilter(); stackFilter != nil {
			if functionNameFilter := stackFilter.GetFunctionNameStackFilter(); functionNameFilter != nil {
				functionToFilterBy = functionNameFilter.GetFunctionToFilter()
			}
		}
	}

	binaryFrameFilter := map[string]struct{}{}

	for _, filter := range req.GetFilter() {
		for _, include := range filter.GetFrameFilter().GetBinaryFrameFilter().GetIncludeBinaries() {
			binaryFrameFilter[include] = struct{}{}
		}
	}

	p.Samples, filtered, err = FilterProfileData(
		ctx,
		q.tracer,
		q.mem,
		p.Samples,
		functionToFilterBy,
		binaryFrameFilter,
	)
	if err != nil {
		return nil, fmt.Errorf("filtering profile: %w", err)
	}

	return q.renderReport(
		ctx,
		p,
		req.GetReportType(),
		req.GetNodeTrimThreshold(),
		filtered,
		groupByLabels,
		req.GetSourceReference(),
		source,
		isDiff,
	)
}

func FilterProfileData(
	ctx context.Context,
	tracer trace.Tracer,
	pool memory.Allocator,
	records []arrow.Record,
	functionStackFilter string,
	binaryFrameFilter map[string]struct{},
) ([]arrow.Record, int64, error) {
	_, span := tracer.Start(ctx, "filterByFunction")
	defer span.End()

	defer func() {
		for _, r := range records {
			r.Release()
		}
	}()

	// We want to filter by function name case-insensitive, so we need to lowercase the query.
	// We lower case the query here, so we don't have to do it for every sample.
	functionStackFilterBytes := []byte(strings.ToLower(functionStackFilter))
	res := make([]arrow.Record, 0, len(records))
	allValues := int64(0)
	allFiltered := int64(0)

	for _, r := range records {
		filteredRecords, valueSum, filteredSum, err := filterRecord(
			ctx,
			tracer,
			pool,
			r,
			functionStackFilterBytes,
			binaryFrameFilter,
		)
		if err != nil {
			return nil, 0, fmt.Errorf("filter record: %w", err)
		}

		if len(filteredRecords) != 0 {
			res = append(res, filteredRecords...)
		}
		allValues += valueSum
		allFiltered += filteredSum
	}

	return res, allValues - allFiltered, nil
}

func filterRecord(
	ctx context.Context,
	tracer trace.Tracer,
	pool memory.Allocator,
	rec arrow.Record,
	functionStackFilterBytes []byte,
	binaryFrameFilter map[string]struct{},
) ([]arrow.Record, int64, int64, error) {
	r := profile.NewRecordReader(rec)

	var indexMatches map[uint32]struct{}
	if len(functionStackFilterBytes) > 0 {
		indexMatches = map[uint32]struct{}{}
		for i := 0; i < r.LineFunctionNameDict.Len(); i++ {
			if bytes.Contains(bytes.ToLower(r.LineFunctionNameDict.Value(i)), functionStackFilterBytes) {
				indexMatches[uint32(i)] = struct{}{}
			}
		}

		if len(indexMatches) == 0 {
			return nil, math.Int64.Sum(r.Value), 0, nil
		}
	}

	rowsToKeep := make([]int64, 0, int(rec.NumRows()))
	for i := 0; i < int(rec.NumRows()); i++ {
		lOffsetStart, lOffsetEnd := r.Locations.ValueOffsets(i)
		keepRow := false
		if len(functionStackFilterBytes) > 0 {
			if lOffsetStart < lOffsetEnd {
				firstStart, _ := r.Lines.ValueOffsets(int(lOffsetStart))
				_, lastEnd := r.Lines.ValueOffsets(int(lOffsetEnd - 1))
				for k := int(firstStart); k < int(lastEnd); k++ {
					if r.LineFunctionNameIndices.IsValid(k) {
						if _, ok := indexMatches[r.LineFunctionNameIndices.Value(k)]; ok {
							keepRow = true
							break
						}
					}
				}
			}
		} else {
			keepRow = true
		}

		if !keepRow {
			continue
		}

		rowsToKeep = append(rowsToKeep, int64(i))
		if lOffsetEnd-lOffsetStart > 0 {
			for j := int(lOffsetStart); j < int(lOffsetEnd); j++ {
				validMappingStart := r.MappingStart.IsValid(j)
				var mappingFile []byte
				if validMappingStart {
					mappingFile = r.MappingFileDict.Value(int(r.MappingFileIndices.Value(j)))
				}
				lastSlash := bytes.LastIndex(mappingFile, []byte("/"))
				mappingFileBase := mappingFile
				if lastSlash >= 0 {
					mappingFileBase = mappingFile[lastSlash+1:]
				}
				if len(mappingFileBase) > 0 {
					if len(binaryFrameFilter) > 0 {
						keepLocation := false
						if _, ok := binaryFrameFilter[(string(mappingFileBase))]; ok {
							keepLocation = true
						}
						if !keepLocation {
							bitutil.ClearBit(r.Locations.ListValues().NullBitmapBytes(), j)
						}
					}
				}
			}
		}
	}

	// Split the record into slices based on the rowsToKeep.
	recs := sliceRecord(rec, rowsToKeep)

	filtered := int64(0)
	for _, r := range recs {
		filtered += math.Int64.Sum(profile.NewRecordReader(r).Value)
	}

	return recs,
		math.Int64.Sum(r.Value),
		filtered,
		nil
}

func (q *ColumnQueryAPI) renderReport(
	ctx context.Context,
	p profile.Profile,
	typ pb.QueryRequest_ReportType,
	nodeTrimThreshold float32,
	filtered int64,
	groupBy []string,
	sourceReference *pb.SourceReference,
	source string,
	isDiff bool,
) (*pb.QueryResponse, error) {
	return RenderReport(
		ctx,
		q.tracer,
		p,
		typ,
		nodeTrimThreshold,
		filtered,
		groupBy,
		q.tableConverterPool,
		q.mem,
		q.converter,
		sourceReference,
		source,
		isDiff,
	)
}

func RenderReport(
	ctx context.Context,
	tracer trace.Tracer,
	p profile.Profile,
	typ pb.QueryRequest_ReportType,
	nodeTrimThreshold float32,
	filtered int64,
	groupBy []string,
	pool *sync.Pool,
	mem memory.Allocator,
	converter *parcacol.ArrowToProfileConverter,
	sourceReference *pb.SourceReference,
	source string,
	isDiff bool,
) (*pb.QueryResponse, error) {
	ctx, span := tracer.Start(ctx, "renderReport")
	span.SetAttributes(attribute.String("reportType", typ.String()))
	defer span.End()

	nodeTrimFraction := float32(0)
	if nodeTrimThreshold != 0 {
		nodeTrimFraction = nodeTrimThreshold / 100
	}

	switch typ {
	//nolint:staticcheck // SA1019: Fow now we want to support these APIs
	case pb.QueryRequest_REPORT_TYPE_FLAMEGRAPH_UNSPECIFIED:
		op, err := converter.Convert(ctx, p)
		if err != nil {
			return nil, err
		}

		fg, err := GenerateFlamegraphFlat(ctx, tracer, op)
		if err != nil {
			return nil, status.Errorf(codes.Internal, "failed to generate flamegraph: %v", err.Error())
		}
		return &pb.QueryResponse{
			Total:    fg.Total,
			Filtered: filtered,
			Report: &pb.QueryResponse_Flamegraph{
				Flamegraph: fg,
			},
		}, nil
	case pb.QueryRequest_REPORT_TYPE_FLAMEGRAPH_TABLE:
		op, err := converter.Convert(ctx, p)
		if err != nil {
			return nil, err
		}

		fg, err := GenerateFlamegraphTable(ctx, tracer, op, nodeTrimFraction, pool)
		if err != nil {
			return nil, status.Errorf(codes.Internal, "failed to generate flamegraph: %v", err.Error())
		}
		return &pb.QueryResponse{
			//nolint:staticcheck // SA1019: TODO: The cumulative should be passed differently in the future.
			Total:    fg.Total,
			Filtered: filtered,
			Report: &pb.QueryResponse_Flamegraph{
				Flamegraph: fg,
			},
		}, nil
	case pb.QueryRequest_REPORT_TYPE_FLAMEGRAPH_ARROW:
		fa, total, err := GenerateFlamegraphArrow(ctx, mem, tracer, p, groupBy, nodeTrimFraction)
		if err != nil {
			return nil, status.Errorf(codes.Internal, "failed to generate arrow flamegraph: %v", err.Error())
		}

		return &pb.QueryResponse{
			Total:    total,
			Filtered: filtered,
			Report: &pb.QueryResponse_FlamegraphArrow{
				FlamegraphArrow: fa,
			},
		}, nil
	case pb.QueryRequest_REPORT_TYPE_SOURCE:
		s, total, err := GenerateSourceReport(
			ctx,
			mem,
			tracer,
			p,
			sourceReference,
			source,
		)
		if err != nil {
			return nil, status.Errorf(codes.Internal, "failed to generate arrow flamegraph: %v", err.Error())
		}

		return &pb.QueryResponse{
			Total:    total,
			Filtered: filtered,
			Report: &pb.QueryResponse_Source{
				Source: s,
			},
		}, nil
	case pb.QueryRequest_REPORT_TYPE_PPROF:
		pp, err := GenerateFlatPprof(ctx, isDiff, p)
		if err != nil {
			return nil, status.Errorf(codes.Internal, "failed to generate pprof: %v", err.Error())
		}

		buf, err := SerializePprof(pp)
		if err != nil {
			return nil, status.Errorf(codes.Internal, "failed to generate pprof: %v", err.Error())
		}

		return &pb.QueryResponse{
			Total:    0, // TODO: Figure out how to get total for pprof
			Filtered: filtered,
			Report:   &pb.QueryResponse_Pprof{Pprof: buf},
		}, nil
	case pb.QueryRequest_REPORT_TYPE_TOP:
		op, err := converter.Convert(ctx, p)
		if err != nil {
			return nil, status.Errorf(codes.Internal, "failed to convert profile: %v", err.Error())
		}

		top, cumulative, err := GenerateTopTable(ctx, op)
		if err != nil {
			return nil, status.Errorf(codes.Internal, "failed to generate pprof: %v", err.Error())
		}

		return &pb.QueryResponse{
			//nolint:staticcheck // SA1019: TODO: The cumulative should be passed differently in the future.
			Total:    cumulative,
			Filtered: filtered,
			Report:   &pb.QueryResponse_Top{Top: top},
		}, nil
	case pb.QueryRequest_REPORT_TYPE_TABLE_ARROW:
		table, cumulative, err := GenerateTable(ctx, mem, tracer, p)
		if err != nil {
			return nil, status.Errorf(codes.Internal, "failed to generate table: %v", err.Error())
		}

		return &pb.QueryResponse{
			Total:    cumulative,
			Filtered: filtered,
			Report:   &pb.QueryResponse_TableArrow{TableArrow: table},
		}, nil

	case pb.QueryRequest_REPORT_TYPE_CALLGRAPH:
		op, err := converter.Convert(ctx, p)
		if err != nil {
			return nil, status.Errorf(codes.Internal, "failed to convert profile: %v", err.Error())
		}

		callgraph, err := GenerateCallgraph(ctx, op)
		if err != nil {
			return nil, status.Errorf(codes.Internal, "failed to generate callgraph: %v", err.Error())
		}
		return &pb.QueryResponse{
			//nolint:staticcheck // SA1019: TODO: The cumulative should be passed differently in the future.
			Total:    callgraph.Cumulative,
			Filtered: filtered,
			Report:   &pb.QueryResponse_Callgraph{Callgraph: callgraph},
		}, nil
	default:
		return nil, status.Error(codes.InvalidArgument, "requested report type does not exist")
	}
}

func (q *ColumnQueryAPI) selectSingle(ctx context.Context, s *pb.SingleProfile, isInverted bool) (profile.Profile, error) {
	p, err := q.querier.QuerySingle(
		ctx,
		s.Query,
		s.Time.AsTime(),
		isInverted,
	)
	if err != nil {
		return profile.Profile{}, err
	}

	return p, nil
}

func (q *ColumnQueryAPI) selectMerge(
	ctx context.Context,
	m *pb.MergeProfile,
	groupByLabels []string,
	isInverted bool,
) (profile.Profile, error) {
	p, err := q.querier.QueryMerge(
		ctx,
		m.Query,
		m.Start.AsTime(),
		m.End.AsTime(),
		groupByLabels,
		isInverted,
	)
	if err != nil {
		return profile.Profile{}, err
	}

	return p, nil
}

func (q *ColumnQueryAPI) selectDiff(ctx context.Context, d *pb.DiffProfile, aggregateByLabels, isInverted bool) (profile.Profile, error) {
	ctx, span := q.tracer.Start(ctx, "diffRequest")
	defer span.End()

	if d == nil {
		return profile.Profile{}, status.Error(codes.InvalidArgument, "requested diff mode, but did not provide parameters for diff")
	}

	g, ctx := errgroup.WithContext(ctx)
	var base profile.Profile
	defer func() {
		for _, r := range base.Samples {
			r.Release()
		}
	}()
	g.Go(func() error {
		var err error
		base, err = q.selectProfileForDiff(ctx, d.A, aggregateByLabels, isInverted)
		if err != nil {
			return fmt.Errorf("reading base profile: %w", err)
		}
		return nil
	})

	var compare profile.Profile
	defer func() {
		for _, r := range compare.Samples {
			r.Release()
		}
	}()
	g.Go(func() error {
		var err error
		compare, err = q.selectProfileForDiff(ctx, d.B, aggregateByLabels, isInverted)
		if err != nil {
			return fmt.Errorf("reading compared profile: %w", err)
		}
		return nil
	})

	if err := g.Wait(); err != nil {
		return profile.Profile{}, err
	}

	return ComputeDiff(ctx, q.tracer, q.mem, base, compare, d.GetAbsolute())
}

type Releasable interface {
	Release()
}

func ComputeDiff(ctx context.Context, tracer trace.Tracer, mem memory.Allocator, base, compare profile.Profile, absolute bool) (profile.Profile, error) {
	_, span := tracer.Start(ctx, "ComputeDiff")
	defer span.End()
	cleanupArrs := make([]Releasable, 0, len(base.Samples))
	defer func() {
		for _, r := range cleanupArrs {
			r.Release()
		}
	}()

	records := make([]arrow.Record, 0, len(compare.Samples)+len(base.Samples))

	var (
		compareCumulativeRatio = 1.0
		baseCumulativeRatio    = 1.0
	)

	if !absolute {
		compareCumulativeTotal := int64(0)
		for _, r := range compare.Samples {
			cols := r.Columns()
			compareCumulativeTotal += math.Int64.Sum(cols[len(cols)-2].(*array.Int64))
		}

		baseCumulativeTotal := int64(0)
		for _, r := range base.Samples {
			cols := r.Columns()
			baseCumulativeTotal += math.Int64.Sum(cols[len(cols)-2].(*array.Int64))
		}

		// Scale up base if compare is bigger
		if compareCumulativeTotal > baseCumulativeTotal {
			baseCumulativeRatio = float64(compareCumulativeTotal) / float64(baseCumulativeTotal)
		}
		// Scale up compare if base is bigger
		if baseCumulativeTotal > compareCumulativeTotal {
			compareCumulativeRatio = float64(baseCumulativeTotal) / float64(compareCumulativeTotal)
		}
	}

	for _, r := range compare.Samples {
		columns := r.Columns()
		cols := make([]arrow.Array, len(columns))
		copy(cols, columns)
		// This is intentional, the diff value of the `compare` profile is the same
		// as the value of the `compare` profile, because what we're actually doing
		// is subtracting the `base` profile, but the actual calculation happens
		// when building the visualizations. We should eventually have this be done
		// directly by the query engine.

		if compareCumulativeRatio > 1.0 {
			// If compareCumulativeRatio is bigger than 1.0 we have to scale all values
			multi := multiplyInt64By(mem, cols[len(cols)-2].(*array.Int64), compareCumulativeRatio)
			cols[len(cols)-1] = multi
			cleanupArrs = append(cleanupArrs, multi)
		} else {
			// otherwise we simply use the original values.
			cols[len(cols)-1] = cols[len(cols)-2] // value as diff
		}

		records = append(records, array.NewRecord(
			r.Schema(),
			cols,
			r.NumRows(),
		))
	}

	for _, r := range base.Samples {
		func() {
			columns := r.Columns()

			cols := make([]arrow.Array, len(columns))
			copy(cols, columns)
			diff := multiplyInt64By(mem, columns[len(columns)-2].(*array.Int64), -1*baseCumulativeRatio)
			defer diff.Release()
			value := zeroInt64Array(mem, int(r.NumRows()))
			defer value.Release()
			records = append(records, array.NewRecord(
				r.Schema(),
				append(
					cols[:len(cols)-2], // all other columns like locations
					value,
					diff,
				),
				r.NumRows(),
			))
		}()
	}

	return profile.Profile{
		Meta:    compare.Meta,
		Samples: records,
	}, nil
}

func multiplyInt64By(pool memory.Allocator, arr *array.Int64, factor float64) arrow.Array {
	b := array.NewInt64Builder(pool)
	defer b.Release()

	values := arr.Int64Values()
	valid := make([]bool, len(values))
	for i := range values {
		nv := float64(values[i]) * factor
		values[i] = int64(nv)
		valid[i] = true
	}

	b.AppendValues(values, valid)
	return b.NewArray()
}

func zeroInt64Array(pool memory.Allocator, rows int) arrow.Array {
	b := array.NewInt64Builder(pool)
	defer b.Release()

	values := make([]int64, rows)
	valid := make([]bool, len(values))
	for i := range values {
		valid[i] = true
	}

	b.AppendValues(values, valid)
	return b.NewArray()
}

func (q *ColumnQueryAPI) selectProfileForDiff(ctx context.Context, s *pb.ProfileDiffSelection, aggregateByLabels, isInverted bool) (profile.Profile, error) {
	switch s.Mode {
	case pb.ProfileDiffSelection_MODE_SINGLE_UNSPECIFIED:
		return q.selectSingle(ctx, s.GetSingle(), isInverted)
	case pb.ProfileDiffSelection_MODE_MERGE:
		return q.selectMerge(ctx, s.GetMerge(), []string{}, isInverted)
	default:
		return profile.Profile{}, status.Error(codes.InvalidArgument, "unknown mode for diff profile selection")
	}
}

func (q *ColumnQueryAPI) ShareProfile(ctx context.Context, req *pb.ShareProfileRequest) (*pb.ShareProfileResponse, error) {
	req.QueryRequest.ReportType = pb.QueryRequest_REPORT_TYPE_PPROF
	resp, err := q.Query(ctx, req.QueryRequest)
	if err != nil {
		return nil, err
	}
	uploadResp, err := q.shareClient.Upload(ctx, &sharepb.UploadRequest{
		Profile:     resp.GetPprof(),
		Description: *req.Description,
	})
	if err != nil {
		return nil, status.Errorf(codes.Internal, "failed to upload profile: %s", err.Error())
	}
	return &pb.ShareProfileResponse{
		Link: uploadResp.Link,
	}, nil
}

type IndexRange struct {
	Start int64
	End   int64
}

// sliceRecord returns a set of continguous index ranges from the given indicies
// ex: [1,2,7,8,9] would return two records of [{Start:1, End:3},{Start:7,End:10}]
func sliceRecord(r arrow.Record, indices []int64) []arrow.Record {
	if len(indices) == 0 {
		return []arrow.Record{}
	}

	slices := []arrow.Record{}
	cur := IndexRange{
		Start: indices[0],
		End:   indices[0] + 1,
	}

	for _, i := range indices[1:] {
		if i == cur.End {
			cur.End++
		} else {
			slices = append(slices, r.NewSlice(cur.Start, cur.End))
			cur = IndexRange{
				Start: i,
				End:   i + 1,
			}
		}
	}

	slices = append(slices, r.NewSlice(cur.Start, cur.End))
	return slices
}

func getMappingFilesAndFilenames(
	ctx context.Context,
	q Querier,
	query string,
	startTime, endTime time.Time,
) ([]string, []string, error) {
	mappingFiles, err := q.GetProfileMetadataMappings(ctx, query, startTime, endTime)
	if err != nil {
		return nil, nil, fmt.Errorf("failed to get mappings: %w", err)
	}

<<<<<<< HEAD
	filenames, err := q.GetProfileMetadataFilenames(ctx, query, startTime, endTime)
	if err != nil {
		return nil, nil, err
=======
	labels, err := q.GetProfileMetadataLabels(ctx, query, startTime, endTime)
	if err != nil {
		return nil, nil, fmt.Errorf("failed to get mappings: %w", err)
>>>>>>> a521a8cd
	}

	return mappingFiles, filenames, nil
}

// This is a deduplicating k-way merge.
// The two slices that are passed in are assumed to be sorted.
func MergeTwoSortedSlices(arr1, arr2 []string) []string {
	merged := make([]string, 0, len(arr1)+len(arr2))
	i, j := 0, 0

	for i < len(arr1) && j < len(arr2) {
		if arr1[i] < arr2[j] {
			if len(merged) == 0 || merged[len(merged)-1] != arr1[i] {
				merged = append(merged, arr1[i])
			}
			i++
		} else {
			if len(merged) == 0 || merged[len(merged)-1] != arr2[j] {
				merged = append(merged, arr2[j])
			}
			j++
		}
	}

	for i < len(arr1) {
		if len(merged) == 0 || merged[len(merged)-1] != arr1[i] {
			merged = append(merged, arr1[i])
		}
		i++
	}

	for j < len(arr2) {
		if len(merged) == 0 || merged[len(merged)-1] != arr2[j] {
			merged = append(merged, arr2[j])
		}
		j++
	}

	return merged
}<|MERGE_RESOLUTION|>--- conflicted
+++ resolved
@@ -49,11 +49,8 @@
 	QuerySingle(ctx context.Context, query string, time time.Time, invertCallStacks bool) (profile.Profile, error)
 	QueryMerge(ctx context.Context, query string, start, end time.Time, aggregateByLabels []string, invertCallStacks bool) (profile.Profile, error)
 	GetProfileMetadataMappings(ctx context.Context, query string, start, end time.Time) ([]string, error)
-<<<<<<< HEAD
+	GetProfileMetadataLabels(ctx context.Context, query string, start, end time.Time) ([]string, error)
 	GetProfileMetadataFilenames(ctx context.Context, query string, start, end time.Time) ([]string, error)
-=======
-	GetProfileMetadataLabels(ctx context.Context, query string, start, end time.Time) ([]string, error)
->>>>>>> a521a8cd
 }
 
 var (
@@ -971,24 +968,23 @@
 	q Querier,
 	query string,
 	startTime, endTime time.Time,
-) ([]string, []string, error) {
+) ([]string, []string, []string, error) {
 	mappingFiles, err := q.GetProfileMetadataMappings(ctx, query, startTime, endTime)
 	if err != nil {
 		return nil, nil, fmt.Errorf("failed to get mappings: %w", err)
 	}
 
-<<<<<<< HEAD
+	labels, err := q.GetProfileMetadataLabels(ctx, query, startTime, endTime)
+	if err != nil {
+		return nil, nil, fmt.Errorf("failed to get mappings: %w", err)
+	}
+
 	filenames, err := q.GetProfileMetadataFilenames(ctx, query, startTime, endTime)
 	if err != nil {
 		return nil, nil, err
-=======
-	labels, err := q.GetProfileMetadataLabels(ctx, query, startTime, endTime)
-	if err != nil {
-		return nil, nil, fmt.Errorf("failed to get mappings: %w", err)
->>>>>>> a521a8cd
-	}
-
-	return mappingFiles, filenames, nil
+	}
+
+	return mappingFiles, labels, filenames, nil
 }
 
 // This is a deduplicating k-way merge.
