import create, {GetState, SetState} from 'zustand';
import createContext from 'zustand/context';
import {persist} from 'zustand/middleware';
import createUiState from './ui.state';

let store: any;

<<<<<<< HEAD
const whitelistPersist = ['ui'];

const stateSlices = (set: SetState<{[x: string]: {}}>, get: GetState<{[x: string]: {}}>) => ({
=======
const stateSlices = (set, get) => ({
>>>>>>> bcb40f6a
  ...createUiState(set, get),
  // add more slices
});

type AppState = ReturnType<typeof stateSlices>;

const zustandContext = createContext<AppState>();

export const StoreProvider = zustandContext.Provider;

export const useStore = zustandContext.useStore;

export const initializeStore = () => {
  return create(
    persist((set, get) => stateSlices(set, get), {
      name: 'parca',
    })
  );
};

export function useCreateStore() {
  // For SSR & SSG, always use a new store.
  if (typeof window === 'undefined') {
    return () => initializeStore();
  }

  // For CSR, always re-use same store.
  store = store ?? initializeStore();

  return () => store;
}<|MERGE_RESOLUTION|>--- conflicted
+++ resolved
@@ -5,13 +5,7 @@
 
 let store: any;
 
-<<<<<<< HEAD
-const whitelistPersist = ['ui'];
-
-const stateSlices = (set: SetState<{[x: string]: {}}>, get: GetState<{[x: string]: {}}>) => ({
-=======
-const stateSlices = (set, get) => ({
->>>>>>> bcb40f6a
+const stateSlices = (set: any, get: any) => ({
   ...createUiState(set, get),
   // add more slices
 });
