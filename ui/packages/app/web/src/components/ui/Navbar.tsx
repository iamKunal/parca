// Copyright 2022 The Parca Authors
// Licensed under the Apache License, Version 2.0 (the "License");
// you may not use this file except in compliance with the License.
// You may obtain a copy of the License at
//
// http://www.apache.org/licenses/LICENSE-2.0
//
// Unless required by applicable law or agreed to in writing, software
// distributed under the License is distributed on an "AS IS" BASIS,
// WITHOUT WARRANTIES OR CONDITIONS OF ANY KIND, either express or implied.
// See the License for the specific language governing permissions and
// limitations under the License.

import {Disclosure} from '@headlessui/react';
import {MenuIcon, XIcon} from '@heroicons/react/outline';
import {Parca, ParcaSmall} from '@parca/icons';
import cx from 'classnames';
import DarkModeToggle from './DarkModeToggle';

<<<<<<< HEAD
const links: {[path: string]: {label: string; href: string; external: boolean}} = {
  '/': {label: 'Profiles', href: '/', external: false},
  '/targets': {label: 'Targets', href: '/targets', external: false},
=======
const links = {
  '/': {label: 'Profiles', href: `${window.PATH_PREFIX}/`, external: false},
  '/targets': {label: 'Targets', href: `${window.PATH_PREFIX}/targets`, external: false},
>>>>>>> 9caa298f
  '/help': {label: 'Help', href: 'https://parca.dev/docs/overview', external: true},
};
const Navbar = () => {
<<<<<<< HEAD
  const getPageByHref = (href: string = '/'): {label: string; href: string; external: boolean} =>
    links[href] ?? links['/'];
=======
  const removePathPrefix = (href: string) =>
    href.startsWith(window.PATH_PREFIX) ? href.slice(window.PATH_PREFIX.length) : href;

  const getPageByHref = (href: string = '/'): {name: string; href: string; external: boolean} => {
    const link = removePathPrefix(href);
    return links[link] ?? links['/'];
  };

>>>>>>> 9caa298f
  const currentPage = getPageByHref(window.location.pathname);
  const isCurrentPage = (item: {label: string; href: string; external: boolean}) =>
    item.href === currentPage.href;

  return (
    <Disclosure as="nav" className="dark:bg-gray-900 relative z-10">
      {({open}) => (
        <>
          <div className="mx-auto px-3">
            <div className="relative flex items-center justify-between h-16">
              <div className="absolute inset-y-0 left-0 flex items-center sm:hidden">
                {/* mobile menu button */}
                <Disclosure.Button className="inline-flex items-center justify-center p-2 rounded-md text-gray-400 hover:text-white hover:bg-gray-700 focus:outline-none focus:ring-2 focus:ring-inset focus:ring-white">
                  <span className="sr-only">Open main menu</span>
                  {open ? (
                    <XIcon className="block h-6 w-6" aria-hidden="true" />
                  ) : (
                    <MenuIcon className="block h-6 w-6" aria-hidden="true" />
                  )}
                </Disclosure.Button>
              </div>
              <div className="flex-1 flex items-center justify-center sm:items-stretch sm:justify-start">
                <div className="flex-shrink-0 flex items-center">
                  {/* image for small screens: */}
                  <div style={{padding: '5px'}} className="block lg:hidden h-8 w-auto rounded-full">
                    <ParcaSmall
                      style={{height: '100%', width: '100%'}}
                      className="block lg:hidden h-8 w-auto"
                    />
                  </div>
                  {/* image for larger screens: */}
                  <Parca
                    height={32}
                    style={{transform: 'translateY(5px)'}}
                    className="hidden lg:block h-8 w-auto"
                  />
                </div>
                <div className="hidden sm:block sm:ml-6">
                  <div className="flex space-x-4">
                    {Object.values(links).map(item => (
                      <a
                        key={item.label}
                        href={item.href}
                        target={item.external ? '_blank' : undefined}
                        className={cx(
                          isCurrentPage(item)
                            ? 'bg-gray-900 dark:bg-gray-700 text-white'
                            : 'text-gray-700 dark:text-gray-300 hover:bg-gray-700 hover:text-white',
                          'px-3 py-2 rounded-md text-sm font-medium'
                        )}
                        aria-current={isCurrentPage(item) ? 'page' : undefined}
                        rel="noreferrer"
                      >
                        {item.label}
                      </a>
                    ))}
                  </div>
                </div>
              </div>
              <div className="text-gray-500 dark:text-gray-0 absolute inset-y-0 right-0 flex items-center pr-2 sm:static sm:inset-auto sm:ml-6 sm:pr-0">
                {window.APP_VERSION}
              </div>
              <div className="text-gray-800 dark:text-gray-100 absolute inset-y-0 right-0 flex items-center pr-2 sm:static sm:inset-auto sm:ml-6 sm:pr-0">
                <a target="_blank" href="https://github.com/parca-dev/parca" rel="noreferrer">
                  GitHub
                </a>
              </div>
              <div className="text-gray-800 dark:text-gray-100 absolute inset-y-0 right-0 flex items-center pr-2 sm:static sm:inset-auto sm:ml-6 sm:pr-0">
                <DarkModeToggle />
              </div>
            </div>
          </div>

          <Disclosure.Panel className="sm:hidden">
            <div className="px-2 pt-2 pb-3 space-y-1">
              {Object.values(links).map(item => (
                <a
                  key={item.label}
                  href={item.href}
                  className={cx(
                    isCurrentPage(item)
                      ? 'bg-gray-900 text-white'
                      : 'text-gray-300 hover:bg-gray-700 hover:text-white',
                    'block px-3 py-2 rounded-md text-base font-medium'
                  )}
                  aria-current={isCurrentPage(item) ? 'page' : undefined}
                >
                  {item.label}
                </a>
              ))}
            </div>
          </Disclosure.Panel>
        </>
      )}
    </Disclosure>
  );
};

export default Navbar;<|MERGE_RESOLUTION|>--- conflicted
+++ resolved
@@ -17,31 +17,20 @@
 import cx from 'classnames';
 import DarkModeToggle from './DarkModeToggle';
 
-<<<<<<< HEAD
 const links: {[path: string]: {label: string; href: string; external: boolean}} = {
-  '/': {label: 'Profiles', href: '/', external: false},
-  '/targets': {label: 'Targets', href: '/targets', external: false},
-=======
-const links = {
   '/': {label: 'Profiles', href: `${window.PATH_PREFIX}/`, external: false},
   '/targets': {label: 'Targets', href: `${window.PATH_PREFIX}/targets`, external: false},
->>>>>>> 9caa298f
   '/help': {label: 'Help', href: 'https://parca.dev/docs/overview', external: true},
 };
 const Navbar = () => {
-<<<<<<< HEAD
-  const getPageByHref = (href: string = '/'): {label: string; href: string; external: boolean} =>
-    links[href] ?? links['/'];
-=======
   const removePathPrefix = (href: string) =>
     href.startsWith(window.PATH_PREFIX) ? href.slice(window.PATH_PREFIX.length) : href;
 
-  const getPageByHref = (href: string = '/'): {name: string; href: string; external: boolean} => {
+  const getPageByHref = (href: string = '/'): {label: string; href: string; external: boolean} => {
     const link = removePathPrefix(href);
     return links[link] ?? links['/'];
   };
 
->>>>>>> 9caa298f
   const currentPage = getPageByHref(window.location.pathname);
   const isCurrentPage = (item: {label: string; href: string; external: boolean}) =>
     item.href === currentPage.href;
