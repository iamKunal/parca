--- conflicted
+++ resolved
@@ -33,12 +33,12 @@
   disabled = false,
   color = 'primary',
   children,
-  className,
+  additionalClasses,
   ...props
 }: {
   disabled?: boolean;
   color?: ButtonColor;
-  className?: string;
+  additionalClasses?: string;
   children: React.ReactNode;
 } & JSX.IntrinsicElements['button']) => {
   return (
@@ -48,12 +48,7 @@
         disabled ? 'opacity-50 pointer-events-none' : '',
         BUTTON_COLORS[color].bg,
         BUTTON_COLORS[color].text,
-<<<<<<< HEAD
-        className,
-        `cursor-pointer group relative w-full flex justify-center py-2 px-4 border-t border-r border-b border-l ${BUTTON_COLORS[color].border} text-sm font-medium rounded-md text-whitefocus:outline-none focus:ring-2 focus:ring-offset-2`
-=======
-        `cursor-pointer group relative w-full flex ${BUTTON_COLORS[color].padding} ${BUTTON_COLORS[color].border} text-sm ${BUTTON_COLORS[color].fontWeight} rounded-md text-whitefocus:outline-none focus:ring-2 focus:ring-offset-2 ${BUTTON_COLORS[color].hover}`
->>>>>>> b8c8870c
+        `cursor-pointer group relative w-full flex ${BUTTON_COLORS[color].padding} ${BUTTON_COLORS[color].border} text-sm ${BUTTON_COLORS[color].fontWeight} rounded-md text-whitefocus:outline-none focus:ring-2 focus:ring-offset-2 ${BUTTON_COLORS[color].hover} ${additionalClasses}`
       )}
       disabled={disabled}
       {...props}
