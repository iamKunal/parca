// Copyright 2022 The Parca Authors
// Licensed under the Apache License, Version 2.0 (the "License");
// you may not use this file except in compliance with the License.
// You may obtain a copy of the License at
//
// http://www.apache.org/licenses/LICENSE-2.0
//
// Unless required by applicable law or agreed to in writing, software
// distributed under the License is distributed on an "AS IS" BASIS,
// WITHOUT WARRANTIES OR CONDITIONS OF ANY KIND, either express or implied.
// See the License for the specific language governing permissions and
// limitations under the License.

import {Icon} from '@iconify/react';
import {Table} from 'apache-arrow';
import {Item, Menu, Separator, Submenu} from 'react-contexify';
import {Tooltip} from 'react-tooltip';

import {useParcaContext, useURLState} from '@parca/components';
import {USER_PREFERENCES, useUserPreference} from '@parca/hooks';
import {ProfileType} from '@parca/parser';
import {getLastItem} from '@parca/utilities';

import {useGraphTooltip} from '../../GraphTooltipArrow/useGraphTooltip';
import {useGraphTooltipMetaInfo} from '../../GraphTooltipArrow/useGraphTooltipMetaInfo';
import {hexifyAddress, truncateString} from '../../utils';

interface ContextMenuProps {
  menuId: string;
  table: Table<any>;
  profileType?: ProfileType;
  unit?: string;
  total: bigint;
  totalUnfiltered: bigint;
  row: number;
  level: number;
  compareAbsolute: boolean;
  trackVisibility: (isVisible: boolean) => void;
  curPath: string[];
  setCurPath: (path: string[]) => void;
  hideMenu: () => void;
  hideBinary: (binaryToRemove: string) => void;
}

const ContextMenu = ({
  menuId,
  table,
  total,
  totalUnfiltered,
  row,
  level,
  compareAbsolute,
  trackVisibility,
  curPath,
  setCurPath,
  hideMenu,
  profileType,
  unit,
  hideBinary,
}: ContextMenuProps): JSX.Element => {
  const {isDarkMode} = useParcaContext();
  const {enableSourcesView, checkDebuginfoStatusHandler} = useParcaContext();
  const [isGraphTooltipDocked, setIsDocked] = useUserPreference<boolean>(
    USER_PREFERENCES.GRAPH_METAINFO_DOCKED.key
  );
  const contextMenuData = useGraphTooltip({
    table,
    profileType,
    unit,
    total,
    totalUnfiltered,
    row,
    level,
    compareAbsolute,
  });

  const {
    functionFilename,
    functionSystemName,
    file,
    openFile,
    isSourceAvailable,
    locationAddress,
    mappingFile,
    mappingBuildID,
    inlined,
  } = useGraphTooltipMetaInfo({table, row});

  const [_, setSearchString] = useURLState<string | undefined>('search_string');
  const [dashboardItems, setDashboardItems] = useURLState<string[]>('dashboard_items', {
    alwaysReturnArray: true,
  });

  if (contextMenuData === null) {
    return <></>;
  }

  const {name, cumulativeText, diffText, diff} = contextMenuData;

  const isMappingBuildIDAvailable = mappingBuildID !== null && mappingBuildID !== '';

  const handleViewSourceFile = (): void => openFile();

  const handleResetView = (): void => {
    setCurPath([]);
    return hideMenu();
  };
  const handleDockTooltip = (): void => {
    return isGraphTooltipDocked ? setIsDocked(false) : setIsDocked(true);
  };
  const handleCopyItem = (text: string): void => {
    void navigator.clipboard.writeText(text);
  };

  const functionName =
    row === 0
      ? ''
      : name !== ''
      ? name
      : locationAddress !== 0n
      ? hexifyAddress(locationAddress)
      : '';

  const buildIdText = !isMappingBuildIDAvailable ? '' : mappingBuildID;
  const inlinedText = inlined === null ? 'merged' : inlined ? 'yes' : 'no';

  const valuesToCopy = [
    {id: 'Function name', value: functionName},
    {
      id: 'Function system name',
      value: functionSystemName === functionName ? '' : functionSystemName,
    }, // an empty string will be filtered out below
    {id: 'Cumulative', value: cumulativeText ?? ''},
    {id: 'Diff', value: diff !== 0n ? diffText : ''},
    {
      id: 'File',
      value: functionFilename === '' ? functionFilename : file,
    },
    {id: 'Address', value: locationAddress === 0n ? '' : hexifyAddress(locationAddress)},
    {id: 'Inlined', value: inlinedText},
    {id: 'Binary', value: mappingFile ?? ''},
    {id: 'Build Id', value: buildIdText},
  ];

  const nonEmptyValuesToCopy = valuesToCopy.filter(({value}) => value !== '');

  return (
    <Menu id={menuId} onVisibilityChange={trackVisibility} theme={isDarkMode ? 'dark' : ''}>
      <Item
        id="view-source-file"
        onClick={handleViewSourceFile}
        disabled={enableSourcesView === false || !isSourceAvailable}
      >
        <div
          data-tooltip-id="view-source-file-help"
          data-tooltip-content="There is no source code uploaded for this build"
        >
          <div className="flex w-full items-center gap-2">
            <Icon icon="wpf:view-file" />
            <div>View source file</div>
          </div>
        </div>
        {!isSourceAvailable ? <Tooltip id="view-source-file-help" /> : null}
      </Item>
      <Item
        id="show-in-table"
        onClick={() => {
          setSearchString(functionName);
          setDashboardItems([...dashboardItems, 'table']);
        }}
      >
        <div className="flex w-full items-center gap-2">
          <Icon icon="ph:table" />
          <div>Show in table</div>
        </div>
      </Item>
      <Item id="reset-view" onClick={handleResetView} disabled={curPath.length === 0}>
        <div className="flex w-full items-center gap-2">
          <Icon icon="system-uicons:reset" />
          <div>Reset graph</div>
        </div>
      </Item>
      <Item
        id="hide-binary"
        onClick={() => hideBinary(getLastItem(mappingFile) as string)}
        disabled={mappingFile === null || mappingFile === ''}
      >
        <div
          data-tooltip-id="hide-binary-help"
          data-tooltip-content="Hide all frames for this binary"
        >
          <div className="flex w-full items-center gap-2">
            <Icon icon="bx:bxs-hide" />
            <div>
              Hide binary {mappingFile !== null && `(${getLastItem(mappingFile) as string})`}
            </div>
          </div>
        </div>
        <Tooltip place="left" id="hide-binary-help" />
      </Item>
      <Submenu
        label={
          <div className="flex w-full items-center gap-2">
            <Icon icon="ph:copy" />
            <div>Copy</div>
          </div>
        }
      >
        <div className="max-h-[300px] overflow-scroll">
          {nonEmptyValuesToCopy.map(({id, value}: {id: string; value: string}) => (
            <Item
              key={id}
              id={id}
              onClick={() => handleCopyItem(value)}
              className="dark:bg-gray-800"
            >
              <div className="flex flex-col dark:text-gray-300 hover:dark:text-gray-100">
                <div className="text-sm">{id}</div>
                <div className="text-xs">{truncateString(value, 30)}</div>
              </div>
            </Item>
          ))}
        </div>
      </Submenu>
<<<<<<< HEAD
      {checkDebuginfoStatusHandler !== undefined ? <Item id="check-debuginfo-status" onClick={() => checkDebuginfoStatusHandler(mappingBuildID as string)} disabled={!isMappingBuildIDAvailable}>
        <div className="flex w-full items-center gap-2">
          <Icon icon="bx:bx-info-circle" />
          <div className="relative pr-4">Check debuginfo status <span className="absolute top-1 right-0"><Icon icon="radix-icons:open-in-new-window" width={12} height={12} /></span></div>
        </div>
      </Item> : null}
=======
      {checkDebuginfoStatusHandler !== undefined ? (
        <Item
          id="check-debuginfo-status"
          onClick={() => checkDebuginfoStatusHandler(mappingBuildID)}
          disabled={!isMappingBuildIDAvailable}
        >
          <div className="flex w-full items-center gap-2">
            <Icon icon="bx:bx-info-circle" />
            <div className="relative pr-4">
              Check debuginfo status{' '}
              <span className="absolute top-1 right-0">
                <Icon icon="radix-icons:open-in-new-window" width={12} height={12} />
              </span>
            </div>
          </div>
        </Item>
      ) : null}
>>>>>>> 19b3266f
      <Separator />
      <Item id="dock-tooltip" onClick={handleDockTooltip}>
        <div className="flex w-full items-center gap-2">
          <Icon icon="bx:dock-bottom" />
          {isGraphTooltipDocked ? 'Undock tooltip' : 'Dock tooltip'}
        </div>
      </Item>
    </Menu>
  );
};

export default ContextMenu;<|MERGE_RESOLUTION|>--- conflicted
+++ resolved
@@ -11,19 +11,19 @@
 // See the License for the specific language governing permissions and
 // limitations under the License.
 
-import {Icon} from '@iconify/react';
-import {Table} from 'apache-arrow';
-import {Item, Menu, Separator, Submenu} from 'react-contexify';
-import {Tooltip} from 'react-tooltip';
-
-import {useParcaContext, useURLState} from '@parca/components';
-import {USER_PREFERENCES, useUserPreference} from '@parca/hooks';
-import {ProfileType} from '@parca/parser';
-import {getLastItem} from '@parca/utilities';
-
-import {useGraphTooltip} from '../../GraphTooltipArrow/useGraphTooltip';
-import {useGraphTooltipMetaInfo} from '../../GraphTooltipArrow/useGraphTooltipMetaInfo';
-import {hexifyAddress, truncateString} from '../../utils';
+import { Icon } from '@iconify/react';
+import { Table } from 'apache-arrow';
+import { Item, Menu, Separator, Submenu } from 'react-contexify';
+import { Tooltip } from 'react-tooltip';
+
+import { useParcaContext, useURLState } from '@parca/components';
+import { USER_PREFERENCES, useUserPreference } from '@parca/hooks';
+import { ProfileType } from '@parca/parser';
+import { getLastItem } from '@parca/utilities';
+
+import { useGraphTooltip } from '../../GraphTooltipArrow/useGraphTooltip';
+import { useGraphTooltipMetaInfo } from '../../GraphTooltipArrow/useGraphTooltipMetaInfo';
+import { hexifyAddress, truncateString } from '../../utils';
 
 interface ContextMenuProps {
   menuId: string;
@@ -58,8 +58,8 @@
   unit,
   hideBinary,
 }: ContextMenuProps): JSX.Element => {
-  const {isDarkMode} = useParcaContext();
-  const {enableSourcesView, checkDebuginfoStatusHandler} = useParcaContext();
+  const { isDarkMode } = useParcaContext();
+  const { enableSourcesView, checkDebuginfoStatusHandler } = useParcaContext();
   const [isGraphTooltipDocked, setIsDocked] = useUserPreference<boolean>(
     USER_PREFERENCES.GRAPH_METAINFO_DOCKED.key
   );
@@ -84,7 +84,7 @@
     mappingFile,
     mappingBuildID,
     inlined,
-  } = useGraphTooltipMetaInfo({table, row});
+  } = useGraphTooltipMetaInfo({ table, row });
 
   const [_, setSearchString] = useURLState<string | undefined>('search_string');
   const [dashboardItems, setDashboardItems] = useURLState<string[]>('dashboard_items', {
@@ -95,7 +95,7 @@
     return <></>;
   }
 
-  const {name, cumulativeText, diffText, diff} = contextMenuData;
+  const { name, cumulativeText, diffText, diff } = contextMenuData;
 
   const isMappingBuildIDAvailable = mappingBuildID !== null && mappingBuildID !== '';
 
@@ -116,33 +116,33 @@
     row === 0
       ? ''
       : name !== ''
-      ? name
-      : locationAddress !== 0n
-      ? hexifyAddress(locationAddress)
-      : '';
+        ? name
+        : locationAddress !== 0n
+          ? hexifyAddress(locationAddress)
+          : '';
 
   const buildIdText = !isMappingBuildIDAvailable ? '' : mappingBuildID;
   const inlinedText = inlined === null ? 'merged' : inlined ? 'yes' : 'no';
 
   const valuesToCopy = [
-    {id: 'Function name', value: functionName},
+    { id: 'Function name', value: functionName },
     {
       id: 'Function system name',
       value: functionSystemName === functionName ? '' : functionSystemName,
     }, // an empty string will be filtered out below
-    {id: 'Cumulative', value: cumulativeText ?? ''},
-    {id: 'Diff', value: diff !== 0n ? diffText : ''},
+    { id: 'Cumulative', value: cumulativeText ?? '' },
+    { id: 'Diff', value: diff !== 0n ? diffText : '' },
     {
       id: 'File',
       value: functionFilename === '' ? functionFilename : file,
     },
-    {id: 'Address', value: locationAddress === 0n ? '' : hexifyAddress(locationAddress)},
-    {id: 'Inlined', value: inlinedText},
-    {id: 'Binary', value: mappingFile ?? ''},
-    {id: 'Build Id', value: buildIdText},
+    { id: 'Address', value: locationAddress === 0n ? '' : hexifyAddress(locationAddress) },
+    { id: 'Inlined', value: inlinedText },
+    { id: 'Binary', value: mappingFile ?? '' },
+    { id: 'Build Id', value: buildIdText },
   ];
 
-  const nonEmptyValuesToCopy = valuesToCopy.filter(({value}) => value !== '');
+  const nonEmptyValuesToCopy = valuesToCopy.filter(({ value }) => value !== '');
 
   return (
     <Menu id={menuId} onVisibilityChange={trackVisibility} theme={isDarkMode ? 'dark' : ''}>
@@ -207,7 +207,7 @@
         }
       >
         <div className="max-h-[300px] overflow-scroll">
-          {nonEmptyValuesToCopy.map(({id, value}: {id: string; value: string}) => (
+          {nonEmptyValuesToCopy.map(({ id, value }: { id: string; value: string }) => (
             <Item
               key={id}
               id={id}
@@ -222,18 +222,10 @@
           ))}
         </div>
       </Submenu>
-<<<<<<< HEAD
-      {checkDebuginfoStatusHandler !== undefined ? <Item id="check-debuginfo-status" onClick={() => checkDebuginfoStatusHandler(mappingBuildID as string)} disabled={!isMappingBuildIDAvailable}>
-        <div className="flex w-full items-center gap-2">
-          <Icon icon="bx:bx-info-circle" />
-          <div className="relative pr-4">Check debuginfo status <span className="absolute top-1 right-0"><Icon icon="radix-icons:open-in-new-window" width={12} height={12} /></span></div>
-        </div>
-      </Item> : null}
-=======
       {checkDebuginfoStatusHandler !== undefined ? (
         <Item
           id="check-debuginfo-status"
-          onClick={() => checkDebuginfoStatusHandler(mappingBuildID)}
+          onClick={() => checkDebuginfoStatusHandler(mappingBuildID as string)}
           disabled={!isMappingBuildIDAvailable}
         >
           <div className="flex w-full items-center gap-2">
@@ -247,7 +239,6 @@
           </div>
         </Item>
       ) : null}
->>>>>>> 19b3266f
       <Separator />
       <Item id="dock-tooltip" onClick={handleDockTooltip}>
         <div className="flex w-full items-center gap-2">
