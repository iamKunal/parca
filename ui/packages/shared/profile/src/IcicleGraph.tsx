import React, {MouseEvent, useEffect, useRef, useState} from 'react';
import {throttle} from 'lodash';
import {pointer} from 'd3-selection';
import {scaleLinear} from 'd3-scale';
import {Flamegraph, FlamegraphNode, FlamegraphRootNode} from '@parca/client';
import {usePopper} from 'react-popper';
import {valueFormatter} from '@parca/functions';

const RowHeight = 20;

const icicleRectStyles = {
  cursor: 'pointer',
  transition: 'opacity .15s linear'
}
const fadedIcicleRectStyles = {
  cursor: 'pointer',
  transition: 'opacity .15s linear',
  opacity: '0.5'
}

interface IcicleRectProps {
<<<<<<< HEAD
  x: number
  y: number
  width: number
  height: number
  color: string
  name: string
  onMouseEnter: (e: MouseEvent) => void
  onMouseLeave: (e: MouseEvent) => void
  onClick: (e: MouseEvent) => void
  curPath: string[]
=======
  x: number;
  y: number;
  width: number;
  height: number;
  color: string;
  name: string;
  onMouseEnter: (e: MouseEvent) => void;
  onMouseLeave: (e: MouseEvent) => void;
  onClick: (e: MouseEvent) => void;
>>>>>>> 70ed8a01
}

function IcicleRect({
  x,
  y,
  width,
  height,
  color,
  name,
  onMouseEnter,
  onMouseLeave,
  onClick,
<<<<<<< HEAD
  curPath
=======
>>>>>>> 70ed8a01
}: IcicleRectProps) {
  const isFaded = curPath.length > 0 && name !== curPath[curPath.length - 1]

  const styles = isFaded ? fadedIcicleRectStyles : icicleRectStyles

  return (
    <g
      transform={`translate(${x + 1}, ${y + 1})`}
<<<<<<< HEAD
      style={styles}
=======
      style={{cursor: 'pointer'}}
>>>>>>> 70ed8a01
      onMouseEnter={onMouseEnter}
      onMouseLeave={onMouseLeave}
      onClick={onClick}
    >
      <rect
        x={0}
        y={0}
        width={width - 1}
        height={height - 1}
        style={{
          fill: color,
        }}
      />
      {width > 5 && (
        <svg width={width - 5} height={height}>
          <text x={5} y={13} style={{fontSize: '12px'}}>
            {name}
          </text>
        </svg>
      )}
    </g>
  );
}

interface IcicleGraphNodesProps {
  data: FlamegraphNode.AsObject[];
  x: number;
  y: number;
  total: number;
  totalWidth: number;
  level: number;
  curPath: string[];
  setCurPath: (path: string[]) => void;
  setHoveringNode: (
    node: FlamegraphNode.AsObject | FlamegraphRootNode.AsObject | undefined
  ) => void;
  path: string[];
  xScale: (value: number) => number;
}

function diffColor(diff: number, cumulative: number): string {
  const prevValue = cumulative - diff;
  const diffRatio = prevValue > 0 ? (Math.abs(diff) > 0 ? diff / prevValue : 0) : 1.0;

  const diffTransparency =
    Math.abs(diff) > 0 ? Math.min((Math.abs(diffRatio) / 2 + 0.5) * 0.8, 0.8) : 0;
  const color =
    diff === 0
      ? '#90c7e0'
      : diff > 0
      ? `rgba(221, 46, 69, ${diffTransparency})`
      : `rgba(59, 165, 93, ${diffTransparency})`;

  return color;
}

function getLastItem(thePath: string): string {
  const index = thePath.lastIndexOf('/');
  if (index === -1) return thePath;

  return thePath.substring(index + 1);
}

export function nodeLabel(node: FlamegraphNode.AsObject): string {
  if (node.meta === undefined) return '<unknown>';
  const mapping = `${
    node.meta?.mapping?.file !== undefined && node.meta?.mapping?.file !== ''
      ? '[' + getLastItem(node.meta.mapping.file) + '] '
      : ''
  }`;
  if (node.meta.pb_function?.name !== undefined && node.meta.pb_function?.name !== '')
    return mapping + node.meta.pb_function.name;

  const address = `${
    node.meta.location?.address !== undefined && node.meta.location?.address !== 0
      ? '0x' + node.meta.location.address.toString(16)
      : ''
  }`;
  const fallback = `${mapping}${address}`;

  return fallback === '' ? '<unknown>' : fallback;
}

export function IcicleGraphNodes({
  data,
  x,
  y,
  xScale,
  total,
  totalWidth,
  level,
  setHoveringNode,
  path,
  setCurPath,
  curPath,
}: IcicleGraphNodesProps) {
  const nodes =
    curPath.length === 0 ? data : data.filter(d => d != null && curPath[0] === nodeLabel(d));

<<<<<<< HEAD
  const nextLevel = level + 1
  const currentSelectedName = curPath[curPath.length - 1]
  const currentSelectedLevel = curPath.indexOf(currentSelectedName)
=======
  const nextLevel = level + 1;
>>>>>>> 70ed8a01

  return (
    <g transform={`translate(${x}, ${y})`}>
      {nodes.map((d, i) => {
        const start = nodes.slice(0, i).reduce((sum, d) => sum + d.cumulative, 0);

        const nextCurPath = curPath.length === 0 ? [] : curPath.slice(1);
        const width =
          nextCurPath.length > 0 || (nextCurPath.length === 0 && curPath.length === 1)
            ? totalWidth
            : xScale(d.cumulative);

        if (width <= 1) {
          return <></>;
        }

        const key = `${level}-${i}`;
        const name = nodeLabel(d);
        const nextPath = path.concat([name]);

        const color = diffColor(d.diff === undefined ? 0 : d.diff, d.cumulative);

        const onClick = () => {
          setCurPath(nextPath);
        };

        const xStart = xScale(start);
        const newXScale =
          nextCurPath.length === 0 && curPath.length === 1
            ? scaleLinear().domain([0, d.cumulative]).range([0, totalWidth])
            : xScale;

        const onMouseEnter = () => setHoveringNode(d);
        const onMouseLeave = () => setHoveringNode(undefined);

        return (
          <React.Fragment>
            <IcicleRect
              key={`rect-${key}`}
              x={xStart}
              y={0}
              width={width}
              height={RowHeight}
              name={name}
              color={color}
              onClick={onClick}
              onMouseEnter={onMouseEnter}
              onMouseLeave={onMouseLeave}
              curPath={curPath}
            />
            {data !== undefined && data.length > 0 && (
              <IcicleGraphNodes
                key={`node-${key}`}
                data={d.childrenList}
                x={xStart}
                y={RowHeight}
                xScale={newXScale}
                total={total}
                totalWidth={totalWidth}
                level={nextLevel}
                setHoveringNode={setHoveringNode}
                path={nextPath}
                curPath={nextCurPath}
                setCurPath={setCurPath}
              />
            )}
          </React.Fragment>
        );
      })}
    </g>
  );
}

const MemoizedIcicleGraphNodes = React.memo(IcicleGraphNodes);

interface FlamegraphTooltipProps {
  x: number;
  y: number;
  unit: string;
  total: number;
  hoveringNode: FlamegraphNode.AsObject | FlamegraphRootNode.AsObject | undefined;
  contextElement: Element | null;
}

const FlamegraphNodeTooltipTableRows = ({
  hoveringNode,
}: {
  hoveringNode: FlamegraphNode.AsObject;
}): JSX.Element => {
  if (hoveringNode.meta === undefined) return <></>;

  return (
    <>
      {hoveringNode.meta.pb_function?.filename !== undefined &&
        hoveringNode.meta.pb_function?.filename !== '' && (
          <tr>
            <td className="w-1/5">File</td>
            <td className="w-4/5">
              {hoveringNode.meta.pb_function.filename}
              {hoveringNode.meta.line?.line !== undefined && hoveringNode.meta.line?.line !== 0
                ? ` +${hoveringNode.meta.line.line.toString()}`
                : `${
                    hoveringNode.meta.pb_function?.startLine !== undefined &&
                    hoveringNode.meta.pb_function?.startLine !== 0
                      ? ` +${hoveringNode.meta.pb_function.startLine.toString()}`
                      : ''
                  }`}
            </td>
          </tr>
        )}
      {hoveringNode.meta.location?.address !== undefined &&
        hoveringNode.meta.location?.address !== 0 && (
          <tr>
            <td className="w-1/5">Address</td>
            <td className="w-4/5">{' 0x' + hoveringNode.meta.location.address.toString(16)}</td>
          </tr>
        )}
      {hoveringNode.meta.mapping !== undefined && hoveringNode.meta.mapping.file !== '' && (
        <tr>
          <td className="w-1/5">Binary</td>
          <td className="w-4/5">{getLastItem(hoveringNode.meta.mapping.file)}</td>
        </tr>
      )}
    </>
  );
};

function generateGetBoundingClientRect(contextElement: Element, x = 0, y = 0) {
  const domRect = contextElement.getBoundingClientRect();
  return () =>
    ({
      width: 0,
      height: 0,
      top: domRect.y + y,
      left: domRect.x + x,
      right: domRect.x + x,
      bottom: domRect.y + y,
    } as ClientRect);
}

const virtualElement = {
  getBoundingClientRect: () =>
    ({
      width: 0,
      height: 0,
      top: 0,
      left: 0,
      right: 0,
      bottom: 0,
    } as ClientRect),
};

export const FlamegraphTooltip = ({
  x,
  y,
  unit,
  total,
  hoveringNode,
  contextElement,
}: FlamegraphTooltipProps): JSX.Element => {
  const [popperElement, setPopperElement] = useState<HTMLDivElement | null>(null);

  const {styles, attributes, ...popperProps} = usePopper(virtualElement, popperElement, {
    placement: 'auto-start',
    strategy: 'absolute',
    modifiers: [
      {
        name: 'preventOverflow',
        options: {
          tether: false,
          altAxis: true,
        },
      },
      {
        name: 'offset',
        options: {
          offset: [30, 30],
        },
      },
    ],
  });

  const update = popperProps.update;

  useEffect(() => {
    if (contextElement != null) {
      virtualElement.getBoundingClientRect = generateGetBoundingClientRect(contextElement, x, y);
      update?.();
    }
  }, [x, y, contextElement, update]);

  if (hoveringNode === undefined || hoveringNode == null) return <></>;

  const diff = hoveringNode.diff === undefined ? 0 : hoveringNode.diff;
  const prevValue = hoveringNode.cumulative - diff;
  const diffRatio = Math.abs(diff) > 0 ? diff / prevValue : 0;
  const diffSign = diff > 0 ? '+' : '';
  const diffValueText = diffSign + valueFormatter(diff, unit, 1);
  const diffPercentageText = diffSign + (diffRatio * 100).toFixed(2) + '%';
  const diffText = `${diffValueText} (${diffPercentageText})`;

  const hoveringFlamegraphNode = hoveringNode as FlamegraphNode.AsObject;
  const metaRows =
    hoveringFlamegraphNode.meta === undefined ? (
      <></>
    ) : (
      <FlamegraphNodeTooltipTableRows hoveringNode={hoveringNode as FlamegraphNode.AsObject} />
    );

  return (
    <div ref={setPopperElement} style={styles.popper} {...attributes.popper}>
      <div className="flex">
        <div className="m-auto">
          <div
            className="border-gray-300 dark:border-gray-500 bg-gray-50 dark:bg-gray-900 rounded-lg p-3 shadow-lg opacity-90"
            style={{borderWidth: 1}}
          >
            <div className="flex flex-row">
              <div className="ml-2 mr-6">
                <span className="font-semibold">
                  {hoveringFlamegraphNode.meta === undefined ? (
                    <p>root</p>
                  ) : (
                    <>
                      {hoveringFlamegraphNode.meta.pb_function !== undefined &&
                      hoveringFlamegraphNode.meta.pb_function.name !== '' ? (
                        <p>{hoveringFlamegraphNode.meta.pb_function.name}</p>
                      ) : (
                        <>
                          {hoveringFlamegraphNode.meta.location !== undefined &&
                          hoveringFlamegraphNode.meta.location.address !== 0 ? (
                            <p>
                              {'0x' + hoveringFlamegraphNode.meta.location.address.toString(16)}
                            </p>
                          ) : (
                            <p>unknown</p>
                          )}
                        </>
                      )}
                    </>
                  )}
                </span>
                <span className="text-gray-700 dark:text-gray-300 my-2">
                  <table className="table-fixed">
                    <tbody>
                      <tr>
                        <td className="w-1/5">Cumulative</td>
                        <td className="w-4/5">
                          {valueFormatter(hoveringNode.cumulative, unit, 2)} (
                          {((hoveringNode.cumulative * 100) / total).toFixed(2)}%)
                        </td>
                      </tr>
                      {hoveringNode.diff !== undefined && diff !== 0 && (
                        <tr>
                          <td className="w-1/5">Diff</td>
                          <td className="w-4/5">{diffText}</td>
                        </tr>
                      )}
                      {metaRows}
                    </tbody>
                  </table>
                </span>
              </div>
            </div>
          </div>
        </div>
      </div>
    </div>
  );
};

interface IcicleGraphRootNodeProps {
  node: FlamegraphRootNode.AsObject;
  xScale: (value: number) => number;
  total: number;
  totalWidth: number;
  curPath: string[];
  setCurPath: (path: string[]) => void;
  setHoveringNode: (
    node: FlamegraphNode.AsObject | FlamegraphRootNode.AsObject | undefined
  ) => void;
}

export function IcicleGraphRootNode({
  node,
  xScale,
  total,
  totalWidth,
  setHoveringNode,
  setCurPath,
  curPath,
}: IcicleGraphRootNodeProps) {
  const color = diffColor(node.diff === undefined ? 0 : node.diff, node.cumulative);

  const onClick = () => setCurPath([]);
  const onMouseEnter = () => setHoveringNode(node);
  const onMouseLeave = () => setHoveringNode(undefined);
  const path = [];

<<<<<<< HEAD
=======
  console.log(node);

>>>>>>> 70ed8a01
  return (
    <g transform={'translate(0, 0)'}>
      <IcicleRect
        x={0}
        y={0}
        width={totalWidth}
        height={RowHeight}
        name={'root'}
        color={color}
        onClick={onClick}
        onMouseEnter={onMouseEnter}
        onMouseLeave={onMouseLeave}
        curPath={curPath}
      />
      <MemoizedIcicleGraphNodes
        data={node.childrenList}
        x={0}
        y={RowHeight}
        xScale={xScale}
        total={total}
        totalWidth={totalWidth}
        level={0}
        setHoveringNode={setHoveringNode}
        path={path}
        curPath={curPath}
        setCurPath={setCurPath}
      />
    </g>
  );
}

const MemoizedIcicleGraphRootNode = React.memo(IcicleGraphRootNode);

interface IcicleGraphProps {
  graph: Flamegraph.AsObject;
  width?: number;
  curPath: string[];
  setCurPath: (path: string[]) => void;
}

export default function IcicleGraph({graph, width, setCurPath, curPath}: IcicleGraphProps) {
  const [hoveringNode, setHoveringNode] = useState<
    FlamegraphNode.AsObject | FlamegraphRootNode.AsObject | undefined
  >();
  const [pos, setPos] = useState([0, 0]);
  const [height, setHeight] = useState(0);
  const svg = useRef(null);
  const ref = useRef<SVGGElement>(null);

  useEffect(() => {
    if (ref.current != null) {
      setHeight(ref?.current.getBoundingClientRect().height);
    }
  }, [width]);

  if (graph.root === undefined || width === undefined) return <></>;

  const throttledSetPos = throttle(setPos, 20);
  const onMouseMove = (e: React.MouseEvent<SVGSVGElement | HTMLDivElement>): void => {
    // X/Y coordinate array relative to svg
    const rel = pointer(e);

    throttledSetPos([rel[0], rel[1]]);
  };

  const xScale = scaleLinear().domain([0, graph.total]).range([0, width]);

  return (
    <div onMouseLeave={() => setHoveringNode(undefined)}>
      <FlamegraphTooltip
        unit={graph.unit}
        total={graph.total}
        x={pos[0]}
        y={pos[1]}
        hoveringNode={hoveringNode}
        contextElement={svg.current}
      />
      <svg width={width} height={height} onMouseMove={onMouseMove} ref={svg}>
        <g ref={ref}>
          <MemoizedIcicleGraphRootNode
            node={graph.root}
            setHoveringNode={setHoveringNode}
            curPath={curPath}
            setCurPath={setCurPath}
            xScale={xScale}
            total={graph.total}
            totalWidth={width}
          />
        </g>
      </svg>
    </div>
  );
}<|MERGE_RESOLUTION|>--- conflicted
+++ resolved
@@ -10,27 +10,15 @@
 
 const icicleRectStyles = {
   cursor: 'pointer',
-  transition: 'opacity .15s linear'
-}
+  transition: 'opacity .15s linear',
+};
 const fadedIcicleRectStyles = {
   cursor: 'pointer',
   transition: 'opacity .15s linear',
-  opacity: '0.5'
-}
+  opacity: '0.5',
+};
 
 interface IcicleRectProps {
-<<<<<<< HEAD
-  x: number
-  y: number
-  width: number
-  height: number
-  color: string
-  name: string
-  onMouseEnter: (e: MouseEvent) => void
-  onMouseLeave: (e: MouseEvent) => void
-  onClick: (e: MouseEvent) => void
-  curPath: string[]
-=======
   x: number;
   y: number;
   width: number;
@@ -40,7 +28,7 @@
   onMouseEnter: (e: MouseEvent) => void;
   onMouseLeave: (e: MouseEvent) => void;
   onClick: (e: MouseEvent) => void;
->>>>>>> 70ed8a01
+  curPath: string[];
 }
 
 function IcicleRect({
@@ -53,23 +41,15 @@
   onMouseEnter,
   onMouseLeave,
   onClick,
-<<<<<<< HEAD
-  curPath
-=======
->>>>>>> 70ed8a01
+  curPath,
 }: IcicleRectProps) {
-  const isFaded = curPath.length > 0 && name !== curPath[curPath.length - 1]
-
-  const styles = isFaded ? fadedIcicleRectStyles : icicleRectStyles
+  const isFaded = curPath.length > 0 && name !== curPath[curPath.length - 1];
+  const styles = isFaded ? fadedIcicleRectStyles : icicleRectStyles;
 
   return (
     <g
       transform={`translate(${x + 1}, ${y + 1})`}
-<<<<<<< HEAD
       style={styles}
-=======
-      style={{cursor: 'pointer'}}
->>>>>>> 70ed8a01
       onMouseEnter={onMouseEnter}
       onMouseLeave={onMouseLeave}
       onClick={onClick}
@@ -169,13 +149,7 @@
   const nodes =
     curPath.length === 0 ? data : data.filter(d => d != null && curPath[0] === nodeLabel(d));
 
-<<<<<<< HEAD
-  const nextLevel = level + 1
-  const currentSelectedName = curPath[curPath.length - 1]
-  const currentSelectedLevel = curPath.indexOf(currentSelectedName)
-=======
   const nextLevel = level + 1;
->>>>>>> 70ed8a01
 
   return (
     <g transform={`translate(${x}, ${y})`}>
@@ -475,11 +449,6 @@
   const onMouseLeave = () => setHoveringNode(undefined);
   const path = [];
 
-<<<<<<< HEAD
-=======
-  console.log(node);
-
->>>>>>> 70ed8a01
   return (
     <g transform={'translate(0, 0)'}>
       <IcicleRect
