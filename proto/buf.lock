# Generated by buf. DO NOT EDIT.
version: v1
deps:
  - remote: buf.build
    owner: googleapis
    repository: googleapis
<<<<<<< HEAD
    commit: 09703837a2ed48dbbbb3fdfbe6a84f5c
=======
    commit: 9475e2896f8a46d09806149f9382e538
>>>>>>> acf7298e
    digest: shake256:de26a277fc28b8b411ecf58729d78d32fcf15090ffd998a4469225b17889bfb51442eaab04bb7a8d88d203ecdf0a9febd4ffd52c18ed1c2229160c7bd353ca95
  - remote: buf.build
    owner: grpc-ecosystem
    repository: grpc-gateway
<<<<<<< HEAD
    commit: cf1213ca7b09450999c79cd8da42a8e3
=======
    commit: 8c508530789147f39c01f8ec8b16b6d6
>>>>>>> acf7298e
    digest: shake256:67b115260e12cb2d6c5d5ce8dbbf3a095c86f0e52b84f9dbd16dec9433b218f8694bc9aadb1d45eb6fd52f5a7029977d460e2d58afb3208ab6c680e7b21c80e4<|MERGE_RESOLUTION|>--- conflicted
+++ resolved
@@ -4,18 +4,10 @@
   - remote: buf.build
     owner: googleapis
     repository: googleapis
-<<<<<<< HEAD
-    commit: 09703837a2ed48dbbbb3fdfbe6a84f5c
-=======
-    commit: 9475e2896f8a46d09806149f9382e538
->>>>>>> acf7298e
+    commit: dae66f69b69443f198292e5958b5e441
     digest: shake256:de26a277fc28b8b411ecf58729d78d32fcf15090ffd998a4469225b17889bfb51442eaab04bb7a8d88d203ecdf0a9febd4ffd52c18ed1c2229160c7bd353ca95
   - remote: buf.build
     owner: grpc-ecosystem
     repository: grpc-gateway
-<<<<<<< HEAD
-    commit: cf1213ca7b09450999c79cd8da42a8e3
-=======
-    commit: 8c508530789147f39c01f8ec8b16b6d6
->>>>>>> acf7298e
+    commit: fc19f750c9fd47e08607ee52fdcb5e6d
     digest: shake256:67b115260e12cb2d6c5d5ce8dbbf3a095c86f0e52b84f9dbd16dec9433b218f8694bc9aadb1d45eb6fd52f5a7029977d460e2d58afb3208ab6c680e7b21c80e4